--- conflicted
+++ resolved
@@ -1,7 +1,4 @@
 {
-<<<<<<< HEAD
-    "conventionalCommits.scopes": ["hook", "contributing", "cli", "adapter"]
-=======
     "conventionalCommits.scopes": [
         "hook",
         "contributing",
@@ -10,5 +7,4 @@
         "provider",
         "adapter"
     ]
->>>>>>> 0105dab2
 }