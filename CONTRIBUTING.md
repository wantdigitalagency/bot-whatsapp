--- conflicted
+++ resolved
@@ -5,15 +5,10 @@
 - __[Yarn](https://classic.yarnpkg.com/lang/en/docs/install/#windows-stable)__ como gestor de paquetes. En el link conseguiras las intrucciones para instalar yarn.
 - Se usara la rama __dev__ *(https://github.com/leifermendez/bot-whatsapp/tree/dev)* como rama principal hasta que se haga oficialmente el lanzamiento de la V2
 
-<<<<<<< HEAD
-__Clonar__
-```shell
-=======
 >💡 Se usa la version 3.3.0 o superior de Yarn para establecer esta version simplemente ejecuta el siguiente comando: `yarn set version 3.3.0`
 
 __Clonar repo rama dev__
 ```
->>>>>>> e5cecdee
 git clone --branch dev https://github.com/leifermendez/bot-whatsapp
 ```
 __Instalar dependencias__
@@ -29,14 +24,6 @@
 chmod ug+x .husky/*
 ```
 
-__Commit y Push__
-El proyecto tiene implementado __[husky](https://typicode.github.io/husky/#/)__ es una herramienta que dispara unas acciones al momento de hacer commit y hacer push
-
-__commit:__ Los commit son semanticos esto quiere decir que deben cumplir un standar al momento de escribirlos ejemplo ` feat(adapter): new adapter myqsl ` puede ver más info sobre esto __[aquí](https://github.com/conventional-changelog/commitlint/#what-is-commitlint)__
-
-__push:__ Cada push ejecutar `yarn run test` el cual ejecuta los test internos que tienen que cumplir con __95% de cobertura__.
-
-
 __Compilar (build)__
 Para compilar la aplicación es necesario ejecutar, eso te genera dentro de packages del monorepo un directorio `lib`
 
@@ -50,6 +37,21 @@
 packages/database/lib
 packages/provider/lib
 ```
+
+__Linking__
+```
+yarn link.dist
+```
+
+__Commit y Push__
+El proyecto tiene implementado __[husky](https://typicode.github.io/husky/#/)__ es una herramienta que dispara unas acciones al momento de hacer commit y hacer push
+
+__commit:__ Los commit son semanticos esto quiere decir que deben cumplir un standar al momento de escribirlos ejemplo ` feat(adapter): new adapter myqsl ` puede ver más info sobre esto __[aquí](https://github.com/conventional-changelog/commitlint/#what-is-commitlint)__
+
+__push:__ Cada push ejecutar `yarn run test` el cual ejecuta los test internos que tienen que cumplir con __95% de cobertura__.
+
+
+
 __Example-app__
 
 
