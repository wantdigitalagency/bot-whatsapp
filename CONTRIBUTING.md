--- conflicted
+++ resolved
@@ -74,19 +74,6 @@
 
 ![](https://i.imgur.com/dC6lEwy.png)
 
-<<<<<<< HEAD
-__Observaciones__
-Se debe tener en cuenta que si queremos utilizar una base de datos de MySQL, como muestra el ejemplo, será necesario actualizar las credenciales o crear previamente un usuario y una BBDD para que la conexión se realice correctamente.
-Las credenciales que usará la aplicación por defecto se encuentran en el fichero app.js y serán las siguientes:
-```
-const MYSQL_DB_HOST = 'localhost'
-const MYSQL_DB_USER = 'user'
-const MYSQL_DB_PASSWORD = 'pass'
-const MYSQL_DB_NAME = 'bot'
-```
-=======
->>>>>>> f200be76
-
 ### 🤔 Preguntas frecuentes
 - ¿Como puedo hacer aportaciones de código en el proyecto?: [Ver Video](https://youtu.be/Lxt8Acob6aU)
 - ¿Como ejecutar el entorno de pruebas?: [Ver Video](https://youtu.be/Mf9V-dloBfk)
