{
    "$schema": "node_modules/lerna/schemas/lerna-schema.json",
    "version": "0.1.0-alpha.18",
    "packages": [
        "packages/bot",
        "packages/cli",
<<<<<<< HEAD
        "packages/contexts-ts",
        "packages/create-bot-whatsapp",
        "packages/database-ts",
        "packages/provider",
        "packages/database-mongo",
        "packages/database-mysql",
        "packages/database-json",
        "packages/eslint-plugin-bot-whatsapp-ts",
        "packages/provider-meta",
=======
        "packages/create-bot-whatsapp",
>>>>>>> 98e7b26a
        "packages/provider",
        "packages/provider-bailey",
        "packages/provider-twilio",
        "packages/provider-web-whatsapp",
        "packages/provider-wppconnect",
        "packages/database-postgres"
    ],
    "npmClient": "pnpm"
}<|MERGE_RESOLUTION|>--- conflicted
+++ resolved
@@ -4,7 +4,6 @@
     "packages": [
         "packages/bot",
         "packages/cli",
-<<<<<<< HEAD
         "packages/contexts-ts",
         "packages/create-bot-whatsapp",
         "packages/database-ts",
@@ -14,9 +13,7 @@
         "packages/database-json",
         "packages/eslint-plugin-bot-whatsapp-ts",
         "packages/provider-meta",
-=======
         "packages/create-bot-whatsapp",
->>>>>>> 98e7b26a
         "packages/provider",
         "packages/provider-bailey",
         "packages/provider-twilio",
