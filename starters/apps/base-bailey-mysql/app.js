--- conflicted
+++ resolved
@@ -8,17 +8,14 @@
 
 const BaileysProvider = require('@bot-whatsapp/provider/baileys')
 const MySQLAdapter = require('@bot-whatsapp/database/mysql')
-<<<<<<< HEAD
-=======
 
 /**
- * Declaramos las conexiones de Mongo
+ * Declaramos las conexiones de MySQL
  */
 const MYSQL_DB_HOST = 'localhost'
 const MYSQL_DB_USER = 'user'
 const MYSQL_DB_PASSWORD = 'pass'
 const MYSQL_DB_NAME = 'bot'
->>>>>>> 2f730ae7
 
 /**
  * Declarando flujo hijo
