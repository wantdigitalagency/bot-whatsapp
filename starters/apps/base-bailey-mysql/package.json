--- conflicted
+++ resolved
@@ -13,11 +13,8 @@
         "@bot-whatsapp/cli": "latest",
         "@bot-whatsapp/database": "latest",
         "@bot-whatsapp/provider": "latest",
-<<<<<<< HEAD
-=======
         "@adiwajshing/baileys": "^4.4.0",
         "mime-types": "^2.1.35",
->>>>>>> 2f730ae7
         "mysql2": "^2.3.3"
     },
     "author": "",
