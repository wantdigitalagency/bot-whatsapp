--- conflicted
+++ resolved
@@ -1,34 +1,22 @@
 const { suite } = require('uvu')
 const assert = require('uvu/assert')
-<<<<<<< HEAD
 const { addKeyword, createBot, createFlow } = require('../packages/bot/index')
 const { setup, clear, delay } = require('../__mocks__/env')
 
-=======
-const MOCK_DB = require('../packages/database/src/mock')
-const PROVIDER_DB = require('../packages/provider/src/mock')
-const { addKeyword, createBot, createFlow, createProvider } = require('../packages/bot/index')
-
-/**
- * Falsear peticion async
- * @param {*} fakeData
- * @returns
- */
->>>>>>> b238752d
 const fakeHTTP = async (fakeData = []) => {
     await delay(50)
     const data = fakeData.map((u) => ({ body: `${u}` }))
     return Promise.resolve(data)
 }
 
-const suiteCase = suite('Flujo: endFlow')
+const suiteCase = suite('Flujo: flowDynamic')
 
 suiteCase.before.each(setup)
 suiteCase.after.each(clear)
 
-suiteCase(`Detener el flujo`, async ({ database, provider }) => {
+suiteCase(`Responder con mensajes asyncronos`, async ({ database, provider }) => {
     const MOCK_VALUES = [
-        'Bienvenido te envio muchas marcas',
+        'Bienvenido te envio muchas marcas (5510)',
         'Seleccione marca del auto a cotizar, con el *número* correspondiente',
         'Seleccione la sub marca del auto a cotizar, con el *número* correspondiente:',
         'Los precios rondan:',
@@ -38,10 +26,14 @@
             const data = await fakeHTTP(['Ford', 'GM', 'BMW'])
             return flowDynamic(data)
         })
-        .addAnswer(MOCK_VALUES[1], null, async (_, { endFlow }) => {
-            return endFlow()
+        .addAnswer(MOCK_VALUES[1], null, async (_, { flowDynamic }) => {
+            const data = await fakeHTTP(['Ranger', 'Explorer'])
+            return flowDynamic(data)
         })
-        .addAnswer(MOCK_VALUES[2])
+        .addAnswer(MOCK_VALUES[2], null, async (_, { flowDynamic }) => {
+            const data = await fakeHTTP(['Usado', 'Nuevos'])
+            return flowDynamic(data)
+        })
         .addAnswer(MOCK_VALUES[3], null, async (_, { flowDynamic }) => {
             const data = await fakeHTTP(['1000', '2000', '3000'])
             return flowDynamic(data)
@@ -58,7 +50,7 @@
         body: 'hola',
     })
 
-    await delay(500)
+    await delay(1200)
     const getHistory = database.listHistory.map((i) => i.answer)
     assert.is(MOCK_VALUES[0], getHistory[0])
 
@@ -70,17 +62,30 @@
     assert.is(MOCK_VALUES[1], getHistory[4])
 
     //FlowDynamic
-    assert.is(undefined, getHistory[5])
-    assert.is(undefined, getHistory[6])
+    assert.is('Ranger', getHistory[5])
+    assert.is('Explorer', getHistory[6])
+
+    assert.is(MOCK_VALUES[2], getHistory[7])
+
+    //FlowDynamic
+    assert.is('Usado', getHistory[8])
+    assert.is('Nuevos', getHistory[9])
+
+    assert.is(MOCK_VALUES[3], getHistory[10])
+
+    //FlowDynamic
+    assert.is('1000', getHistory[11])
+    assert.is('2000', getHistory[12])
+    assert.is('3000', getHistory[13])
+    assert.is(undefined, getHistory[14])
 })
 
-suiteCase(`Detener el flujo flowDynamic`, async ({ database, provider }) => {
+suiteCase(`Responder con un "string"`, async ({ database, provider }) => {
     const flow = addKeyword(['hola'])
-        .addAnswer('Buenas!', null, async (_, { endFlow, flowDynamic }) => {
-            await flowDynamic('Continuamos...')
-            return endFlow()
+        .addAnswer('Como vas?', null, async (_, { flowDynamic }) => {
+            return flowDynamic('Todo bien!')
         })
-        .addAnswer('Como estas!')
+        .addAnswer('y vos?')
 
     createBot({
         database,
@@ -95,39 +100,18 @@
 
     await delay(10)
     const getHistory = database.listHistory.map((i) => i.answer)
-    assert.is('Buenas!', getHistory[0])
-    assert.is('Continuamos...', getHistory[1])
-    assert.is(undefined, getHistory[2])
+    assert.is('Como vas?', getHistory[0])
+    assert.is('Todo bien!', getHistory[1])
+    assert.is('y vos?', getHistory[2])
+    assert.is(undefined, getHistory[3])
 })
 
-suiteCase(`flowDynamic con capture`, async ({ database, provider }) => {
-    const MOCK_VALUES = ['¿CUal es tu email?', 'Continuamos....', '¿Cual es tu edad?']
-
+suiteCase(`Responder con un "array"`, async ({ database, provider }) => {
     const flow = addKeyword(['hola'])
-        .addAnswer(
-            MOCK_VALUES[0],
-            {
-                capture: true,
-            },
-            async (ctx, { flowDynamic, fallBack }) => {
-                const validation = ctx.body.includes('@')
-
-                if (validation) {
-                    const getDataFromApi = await fakeHTTP(['Gracias por tu email se ha validado de manera correcta'])
-                    return flowDynamic(getDataFromApi)
-                }
-                return fallBack()
-            }
-        )
-        .addAnswer(MOCK_VALUES[1])
-        .addAnswer(MOCK_VALUES[2], { capture: true }, async (ctx, { flowDynamic, fallBack }) => {
-            if (ctx.body !== '18') {
-                await delay(20)
-                return fallBack('Ups creo que no eres mayor de edad')
-            }
-            return flowDynamic('Bien tu edad es correcta!')
+        .addAnswer('Como vas?', null, async (_, { flowDynamic }) => {
+            return flowDynamic(['Todo bien!', 'trabajando'])
         })
-        .addAnswer('Puedes pasar')
+        .addAnswer('y vos?')
 
     createBot({
         database,
@@ -140,40 +124,39 @@
         body: 'hola',
     })
 
-    await provider.delaySendMessage(10, 'message', {
-        from: '000',
-        body: 'this is not email value',
+    await delay(10)
+    const getHistory = database.listHistory.map((i) => i.answer)
+    assert.is('Como vas?', getHistory[0])
+    assert.is('Todo bien!', getHistory[1])
+    assert.is('trabajando', getHistory[2])
+    assert.is('y vos?', getHistory[3])
+    assert.is(undefined, getHistory[4])
+})
+
+suiteCase(`Responder con un "object"`, async ({ database, provider }) => {
+    const flow = addKeyword(['hola'])
+        .addAnswer('Como vas?', null, async (_, { flowDynamic }) => {
+            return flowDynamic([{ body: 'Todo bien!' }])
+        })
+        .addAnswer('y vos?')
+
+    createBot({
+        database,
+        provider,
+        flow: createFlow([flow]),
     })
 
-    await provider.delaySendMessage(20, 'message', {
+    await provider.delaySendMessage(0, 'message', {
         from: '000',
-        body: 'test@test.com',
+        body: 'hola',
     })
 
-    await provider.delaySendMessage(90, 'message', {
-        from: '000',
-        body: '20',
-    })
-
-    await provider.delaySendMessage(200, 'message', {
-        from: '000',
-        body: '18',
-    })
-
-    await delay(500)
+    await delay(10)
     const getHistory = database.listHistory.map((i) => i.answer)
-    assert.is(MOCK_VALUES[0], getHistory[0])
-    assert.is('this is not email value', getHistory[1])
-    assert.is(MOCK_VALUES[0], getHistory[2])
-    assert.is('test@test.com', getHistory[3])
-    assert.is('Gracias por tu email se ha validado de manera correcta', getHistory[4])
-    assert.is(MOCK_VALUES[1], getHistory[5])
-    assert.is(MOCK_VALUES[2], getHistory[6])
-    assert.is('20', getHistory[7])
-    assert.is('Ups creo que no eres mayor de edad', getHistory[8])
-    assert.is('18', getHistory[9])
-    assert.is('Bien tu edad es correcta!', getHistory[10])
-    assert.is('Puedes pasar', getHistory[11])
+    assert.is('Como vas?', getHistory[0])
+    assert.is('Todo bien!', getHistory[1])
+    assert.is('y vos?', getHistory[2])
+    assert.is(undefined, getHistory[3])
 })
 
 suiteCase.run()