const { suite } = require('uvu')
const assert = require('uvu/assert')
<<<<<<< HEAD
const { addKeyword, createBot, createFlow } = require('../packages/bot/index')
const { setup, clear, delay } = require('../__mocks__/env')
=======
const MOCK_DB = require('../packages/database/src/mock')
const PROVIDER_DB = require('../packages/provider/src/mock')
const { addKeyword, createBot, createFlow, createProvider } = require('../packages/bot/index')
>>>>>>> b238752d

const suiteCase = suite('Flujo: capture')

suiteCase.before.each(setup)
suiteCase.after.each(clear)

suiteCase(`Responder a "pregunta"`, async ({ database, provider }) => {
    const flow = addKeyword(['hola'])
        .addAnswer(['Hola como estas?', '¿Cual es tu edad?'], { capture: true })
        .addAnswer('Gracias por tu respuesta')

    createBot({
        database,
        provider,
        flow: createFlow([flow]),
    })

    await provider.delaySendMessage(0, 'message', {
        from: '000',
        body: 'hola',
    })

    await provider.delaySendMessage(10, 'message', {
        from: '000',
        body: '90',
    })

    await delay(20)

    assert.is(['Hola como estas?', '¿Cual es tu edad?'].join('\n'), database.listHistory[0].answer)
    assert.is('90', database.listHistory[1].answer)
    assert.is('Gracias por tu respuesta', database.listHistory[2].answer)
    assert.is(undefined, database.listHistory[3])
})

suiteCase.run()<|MERGE_RESOLUTION|>--- conflicted
+++ resolved
@@ -1,23 +1,43 @@
 const { suite } = require('uvu')
 const assert = require('uvu/assert')
-<<<<<<< HEAD
 const { addKeyword, createBot, createFlow } = require('../packages/bot/index')
 const { setup, clear, delay } = require('../__mocks__/env')
-=======
-const MOCK_DB = require('../packages/database/src/mock')
-const PROVIDER_DB = require('../packages/provider/src/mock')
-const { addKeyword, createBot, createFlow, createProvider } = require('../packages/bot/index')
->>>>>>> b238752d
 
-const suiteCase = suite('Flujo: capture')
+const suiteCase = suite('Flujo: regex')
 
 suiteCase.before.each(setup)
 suiteCase.after.each(clear)
 
-suiteCase(`Responder a "pregunta"`, async ({ database, provider }) => {
-    const flow = addKeyword(['hola'])
-        .addAnswer(['Hola como estas?', '¿Cual es tu edad?'], { capture: true })
-        .addAnswer('Gracias por tu respuesta')
+suiteCase(`Responder a una expresion regular`, async ({ database, provider }) => {
+    const REGEX_CREDIT_NUMBER = `/(^4[0-9]{12}(?:[0-9]{3})?$)|(^(?:5[1-5][0-9]{2}|222[1-9]|22[3-9][0-9]|2[3-6][0-9]{2}|27[01][0-9]|2720)[0-9]{12}$)|(3[47][0-9]{13})|(^3(?:0[0-5]|[68][0-9])[0-9]{11}$)|(^6(?:011|5[0-9]{2})[0-9]{12}$)|(^(?:2131|1800|35\d{3})\d{11}$)/gm`
+
+    const flow = addKeyword(REGEX_CREDIT_NUMBER, { regex: true })
+        .addAnswer(`Gracias por proporcionar un numero de tarjeta valido`)
+        .addAnswer('Fin!')
+
+    createBot({
+        database,
+        provider,
+        flow: createFlow([flow]),
+    })
+
+    await provider.delaySendMessage(0, 'message', {
+        from: '000',
+        body: '374245455400126',
+    })
+
+    await delay(10)
+
+    assert.is('Gracias por proporcionar un numero de tarjeta valido', database.listHistory[0].answer)
+    assert.is('Fin!', database.listHistory[1].answer)
+    assert.is(undefined, database.listHistory[2])
+})
+
+suiteCase(`NO Responder a una expresion regular`, async ({ database, provider }) => {
+    const REGEX_CREDIT_NUMBER = `/(^4[0-9]{12}(?:[0-9]{3})?$)|(^(?:5[1-5][0-9]{2}|222[1-9]|22[3-9][0-9]|2[3-6][0-9]{2}|27[01][0-9]|2720)[0-9]{12}$)|(3[47][0-9]{13})|(^3(?:0[0-5]|[68][0-9])[0-9]{11}$)|(^6(?:011|5[0-9]{2})[0-9]{12}$)|(^(?:2131|1800|35\d{3})\d{11}$)/gm`
+    const flow = addKeyword(REGEX_CREDIT_NUMBER, { regex: true })
+        .addAnswer(`Gracias por proporcionar un numero de tarjeta valido`)
+        .addAnswer('Fin!')
 
     createBot({
         database,
@@ -30,17 +50,10 @@
         body: 'hola',
     })
 
-    await provider.delaySendMessage(10, 'message', {
-        from: '000',
-        body: '90',
-    })
+    await delay(10)
 
-    await delay(20)
-
-    assert.is(['Hola como estas?', '¿Cual es tu edad?'].join('\n'), database.listHistory[0].answer)
-    assert.is('90', database.listHistory[1].answer)
-    assert.is('Gracias por tu respuesta', database.listHistory[2].answer)
-    assert.is(undefined, database.listHistory[3])
+    assert.is(undefined, database.listHistory[0])
+    assert.is(undefined, database.listHistory[1])
 })
 
 suiteCase.run()