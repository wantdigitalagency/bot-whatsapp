{
<<<<<<< HEAD
  "name": "bot-whatsapp",
  "version": "1.0.0",
  "description": "Bot de wahtsapp open source para MVP o pequeños negocios",
  "main": "app.js",
  "scripts": {
    "start": "node ./app.js",
    "cli": "node ./packages/cli/bin/cli.js"
  },
  "workspaces": [
    "packages/cli",
    "packages/io",
    "packages/provider"
  ],
  "keywords": [
    "whatsapp",
    "bot-whatsapp",
    "node-bot-whatsapp"
  ],
  "contributors": [
    {
      "email": "leifer33@gmail.com",
      "name": "Leifer Mendez",
      "url": "https://leifermendez.github.io"
=======
    "name": "bot-whatsapp",
    "version": "1.0.0",
    "description": "Bot de wahtsapp open source para MVP o pequeños negocios",
    "main": "app.js",
    "scripts": {
        "start": "node ./app.js",
        "cli": "node ./packages/cli/bin/cli.js",
        "preinstall": ""
>>>>>>> 62f1b7eb
    },
    "workspaces": [
        "packages/cli",
        "packages/io",
        "packages/providers"
    ],
    "keywords": [
        "whatsapp",
        "bot-whatsapp",
        "node-bot-whatsapp"
    ],
    "contributors": [
        {
            "email": "leifer33@gmail.com",
            "name": "Leifer Mendez",
            "url": "https://leifermendez.github.io"
        },
        {
            "name": "aurik3",
            "email": "aurik3@aurik3.com",
            "url": "https://github.com/aurik3"
        }
    ],
    "repository": {
        "type": "git",
        "url": "https://github.com/leifermendez/bot-whatsapp"
    },
    "license": "ISC",
    "dependencies": {
        "@google-cloud/dialogflow": "^5.2.0",
        "cors": "^2.8.5",
        "dotenv": "^16.0.1",
        "exceljs": "^4.3.0",
        "express": "^4.18.1",
        "file-type": "^17.1.6",
        "mime-db": "^1.52.0",
        "moment": "^2.29.4",
        "mysql": "^2.18.1",
        "qr-image": "^3.2.0",
        "qrcode-terminal": "^0.12.0",
        "socket.io": "^4.5.1",
        "stormdb": "^0.6.0",
        "whatsapp-web.js": "^1.18.0",
        "xlsx": "^0.18.5"
    },
    "devDependencies": {
        "@rollup/plugin-commonjs": "^23.0.2",
        "eslint": "^8.26.0",
        "eslint-config-prettier": "^8.5.0",
        "pm2": "^5.2.0",
        "prettier": "^2.7.1",
        "rollup": "^3.2.3",
        "cross-spawn": "^7.0.3",
        "kleur": "^4.1.5",
        "prompts": "^2.4.2",
        "rimraf": "^3.0.2",
        "detect-package-manager": "^2.0.1"
    },
    "engines": {
        "node": "16.x"
    }
}<|MERGE_RESOLUTION|>--- conflicted
+++ resolved
@@ -1,29 +1,4 @@
 {
-<<<<<<< HEAD
-  "name": "bot-whatsapp",
-  "version": "1.0.0",
-  "description": "Bot de wahtsapp open source para MVP o pequeños negocios",
-  "main": "app.js",
-  "scripts": {
-    "start": "node ./app.js",
-    "cli": "node ./packages/cli/bin/cli.js"
-  },
-  "workspaces": [
-    "packages/cli",
-    "packages/io",
-    "packages/provider"
-  ],
-  "keywords": [
-    "whatsapp",
-    "bot-whatsapp",
-    "node-bot-whatsapp"
-  ],
-  "contributors": [
-    {
-      "email": "leifer33@gmail.com",
-      "name": "Leifer Mendez",
-      "url": "https://leifermendez.github.io"
-=======
     "name": "bot-whatsapp",
     "version": "1.0.0",
     "description": "Bot de wahtsapp open source para MVP o pequeños negocios",
@@ -32,7 +7,6 @@
         "start": "node ./app.js",
         "cli": "node ./packages/cli/bin/cli.js",
         "preinstall": ""
->>>>>>> 62f1b7eb
     },
     "workspaces": [
         "packages/cli",
