{
    "name": "@bot-whatsapp/root",
    "version": "0.1.34",
    "description": "Bot de wahtsapp open source para MVP o pequeños negocios",
    "main": "app.js",
    "private": true,
    "scripts": {
        "commit": "git-cz",
        "cli:rollup": "rollup --config ./packages/cli/rollup.config.js ",
        "create-bot:rollup": "rollup --config ./packages/create-bot-whatsapp/rollup.config.js ",
        "bot:rollup": "rollup --config ./packages/bot/rollup.config.js",
        "provider:rollup": "rollup --config ./packages/provider/rollup-provider.config.js ",
        "contexts:rollup": "rollup --config ./packages/contexts/rollup-contexts.config.js",
        "database:rollup": "rollup --config ./packages/database/rollup-database.config.js",
        "eslint-plugin:rollup": "rollup --config ./packages/eslint-plugin-bot-whatsapp/rollup.config.js",
        "create-bot-whatsapp:rollup": "rollup --config ./packages/create-bot-whatsapp/rollup.config.js",
        "portal:rollup": "rollup --config ./packages/portal/rollup.config.js",
        "format:check": "prettier --check ./packages",
        "format:write": "prettier --write ./packages",
        "fmt.staged": "pretty-quick --staged",
        "lint:check": "eslint .",
        "lint:fix": "eslint --fix ./packages",
        "build:portal-web": "cd ./packages/portal/ && pnpm run build.types && pnpm run build.client && pnpm run build.server && pnpm run lint --fix",
        "build:full": "pnpm run build:portal-web && pnpm run cli:rollup && pnpm run bot:rollup && pnpm run provider:rollup && pnpm run database:rollup && pnpm run contexts:rollup && pnpm run create-bot-whatsapp:rollup && pnpm run eslint-plugin:rollup && pnpm run portal:rollup",
        "build": "pnpm run cli:rollup && pnpm run bot:rollup && pnpm run provider:rollup && pnpm run database:rollup && pnpm run contexts:rollup && pnpm run create-bot-whatsapp:rollup && pnpm run portal:rollup && pnpm run eslint-plugin:rollup",
        "copy.lib": "node ./scripts/move.js",
<<<<<<< HEAD
        "test.unit": "node ./node_modules/uvu/bin.js packages test -i bot-ts -i contexts-ts -i database-ts -i \\d+.ts$",
=======
        "test.unit": "node ./node_modules/uvu/bin.js packages test -i bot-ts -i bot -i cli -i create-bot-whatsapp",
>>>>>>> 6dc5f2a4
        "test.e2e": "node ./node_modules/uvu/bin.js __test__ ",
        "test.coverage": "node ./node_modules/c8/bin/c8.js npm run test.unit",
        "test": "npm run test.coverage",
        "cli": "node ./packages/cli/bin/cli.js",
        "create": "node ./packages/create-bot-whatsapp/bin/create.js",
        "dev:debug": "node --inspect ./example-app/app.js",
        "dev": "node ./example-app/app.js",
        "prepare": "npx husky install",
        "preinstall": "npx only-allow pnpm",
        "release": "standard-version -- --prerelease --global"
    },
    "keywords": [
        "whatsapp",
        "bot-whatsapp",
        "node-bot-whatsapp"
    ],
    "contributors": [
        {
            "email": "leifer33@gmail.com",
            "name": "Leifer Mendez",
            "url": "https://leifermendez.github.io"
        },
        {
            "name": "aurik3",
            "email": "aurik3@aurik3.com",
            "url": "https://github.com/aurik3"
        }
    ],
    "repository": "https://github.com/leifermendez/bot-whatsapp",
    "license": "ISC",
    "devDependencies": {
        "@commitlint/config-conventional": "^18.4.4",
        "@octokit/core": "^4.2.4",
        "c8": "^7.14.0",
        "commitlint": "18.4.4",
        "eslint": "^8.52.0",
        "fs-extra": "^11.1.1",
        "git-cz": "^4.9.0",
        "husky": "^8.0.3",
        "only-allow": "^1.2.1",
        "prettier": "^2.8.8",
        "pretty-quick": "^3.1.3",
        "rollup": "^4.9.3",
        "semver": "^7.5.4",
        "standard-version": "^9.5.0",
        "tslib": "^2.6.2",
        "uvu": "^0.5.6"
    },
    "packageManager": "pnpm@8.6.12",
    "engines": {
        "node": ">=18",
        "npm": "please-use-pnpm",
        "yarn": "please-use-pnpm",
        "pnpm": ">=8.6.12"
    },
    "author": "Leifer Mendez <leifer.contacto@gmail.com>"
}<|MERGE_RESOLUTION|>--- conflicted
+++ resolved
@@ -24,11 +24,7 @@
         "build:full": "pnpm run build:portal-web && pnpm run cli:rollup && pnpm run bot:rollup && pnpm run provider:rollup && pnpm run database:rollup && pnpm run contexts:rollup && pnpm run create-bot-whatsapp:rollup && pnpm run eslint-plugin:rollup && pnpm run portal:rollup",
         "build": "pnpm run cli:rollup && pnpm run bot:rollup && pnpm run provider:rollup && pnpm run database:rollup && pnpm run contexts:rollup && pnpm run create-bot-whatsapp:rollup && pnpm run portal:rollup && pnpm run eslint-plugin:rollup",
         "copy.lib": "node ./scripts/move.js",
-<<<<<<< HEAD
         "test.unit": "node ./node_modules/uvu/bin.js packages test -i bot-ts -i contexts-ts -i database-ts -i \\d+.ts$",
-=======
-        "test.unit": "node ./node_modules/uvu/bin.js packages test -i bot-ts -i bot -i cli -i create-bot-whatsapp",
->>>>>>> 6dc5f2a4
         "test.e2e": "node ./node_modules/uvu/bin.js __test__ ",
         "test.coverage": "node ./node_modules/c8/bin/c8.js npm run test.unit",
         "test": "npm run test.coverage",
