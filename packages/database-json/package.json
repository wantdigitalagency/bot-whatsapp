{
    "name": "@bot-whatsapp/database-json",
    "version": "0.1.1-alpha.1+11f7eab",
    "description": "Esto es el conector a json",
    "keywords": [],
    "author": "Leifer Mendez <leifer33@gmail.com>",
    "license": "ISC",
    "main": "dist/index.cjs",
    "types": "dist/index.d.ts",
    "type": "module",
    "directories": {
        "src": "src",
        "test": "__tests__"
    },
    "files": [
        "src"
    ],
    "repository": {
        "type": "git",
        "url": "git+https://github.com/codigoencasa/bot-whatsapp.git"
    },
    "scripts": {
        "build": "rimraf dist && rollup --config",
        "test": " npx uvu -r tsm ./__tests__ .test.ts",
<<<<<<< HEAD
=======
        "test:debug": " npx tsm --inspect-brk ../../node_modules/uvu/bin.js ./__tests__ .test.ts",
>>>>>>> f2b46bff
        "test:coverage": "npx c8  npm run test"
    },
    "bugs": {
        "url": "https://github.com/codigoencasa/bot-whatsapp/issues"
    },
    "homepage": "https://github.com/codigoencasa/bot-whatsapp#readme",
    "devDependencies": {
        "@rollup/plugin-commonjs": "^23.0.7",
        "@rollup/plugin-node-resolve": "^15.2.3",
        "@rollup/plugin-terser": "^0.4.4",
        "@types/node": "^20.11.0",
        "kleur": "^4.1.5",
        "rimraf": "^3.0.2",
        "rollup-plugin-typescript2": "^0.36.0",
        "tslib": "^2.6.2",
        "tsm": "^2.3.0"
    },
    "gitHead": "11f7eab33e9d1a5eaf8bf566e89a41d90ccee1a8"
}<|MERGE_RESOLUTION|>--- conflicted
+++ resolved
@@ -22,10 +22,7 @@
     "scripts": {
         "build": "rimraf dist && rollup --config",
         "test": " npx uvu -r tsm ./__tests__ .test.ts",
-<<<<<<< HEAD
-=======
         "test:debug": " npx tsm --inspect-brk ../../node_modules/uvu/bin.js ./__tests__ .test.ts",
->>>>>>> f2b46bff
         "test:coverage": "npx c8  npm run test"
     },
     "bugs": {
