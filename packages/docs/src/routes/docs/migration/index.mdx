<<<<<<< HEAD
=======
---
title: Overview
contributors:
    - adamdbradley
    - steve8708
    - manucorporat
    - gabrielgrant
---

>>>>>>> be124cd7
# Migración

#### Versión (legacy)

<<<<<<< HEAD
En la **_versión (legacy)_** se implementas los flujos de esta manera, en dos archivos independientes.

> **`initial.json`** para establecer las palabras claves y el flujo a responder, por otro lado tambien se necesitaba implementar.
=======
En la **_versión (legacy)_** se implementaban los flujos en dos archivos independientes, de la siguiente manera:

> **`initial.json`** para establecer las palabras claves y el flujo a responder, por otro lado, tambien se necesitaba implementar
>>>>>>> be124cd7
> **`response.json`** donde se escriben los mensajes a responder.

```json
//initial.json
[
    {
        "keywords": ["hola", "ola", "alo"],
        "key": "hola"
    },
    {
        "keywords": ["productos", "info"],
        "key": "productos"
    },
    {
        "keywords": ["adios", "bye"],
        "key": "adios"
    },
    {
        "keywords": ["imagen", "foto"],
        "key": "catalogo"
    }
]
```

```json
//response.json
{
    "hola": {
        "replyMessage": ["Gracias a ti! \n"],
        "media": null,
        "trigger": null
    },
    "adios": {
        "replyMessage": ["Que te vaya bien!!"]
    },
    "productos": {
        "replyMessage": ["Más productos aquí"],
        "trigger": null,
        "actions": {
            "title": "¿Que te interesa ver?",
            "message": "Abajo unos botons",
            "footer": "",
            "buttons": [
                { "body": "Telefonos" },
                { "body": "Computadoras" },
                { "body": "Otros" }
            ]
        }
    },
    "catalogo": {
        "replyMessage": ["Te envio una imagen"],
        "media": "https://media2.giphy.com/media/VQJu0IeULuAmCwf5SL/giphy.gif",
        "trigger": null
    }
}
```

#### Versión 2 (0.2.X)

<<<<<<< HEAD
En esta versión es mucho más sencillo abajo encontraras un ejemplo del mismo flujo anteriormente mostrado.
=======
En esta versión es mucho más sencillo, abajo encontrarás un ejemplo del mismo flujo anteriormente mostrado.
>>>>>>> be124cd7

```js
//app.js
const {
    createBot,
    createProvider,
    createFlow,
    addKeyword,
    addChild,
} = require('@bot-whatsapp/bot')

<<<<<<< HEAD
const BaileysProvider = require('@bot-whatsapp/provider/baileys')
const MockAdapter = require('@bot-whatsapp/database/mock')
=======
const BaileysProvider = require('@bot-whatsapp/provider/baileys') //Provider
const MockAdapter = require('@bot-whatsapp/database/mock') //Base de datos
>>>>>>> be124cd7
/**
 * Declarando flujos principales.
 */
const flowHola = addKeyword(['hola', 'ola', 'alo']).addAnswer(
    'Bienvenido a tu tienda online!'
)

const flowAdios = addKeyword(['adios', 'bye'])
    .addAnswer('Que te vaya bien!!')
    .addAnswer('Hasta luego!')

const flowProductos = addKeyword(['productos', 'info']).addAnswer(
    'Te envio una imagen',
    {
        buttons: [
            { body: 'Telefonos' },
            { body: 'Computadoras' },
            { body: 'Otros' },
        ],
    }
)

const flowCatalogo = addKeyword(['imagen', 'foto']).addAnswer(
    'Te envio una imagen',
    { media: 'https://media2.giphy.com/media/VQJu0IeULuAmCwf5SL/giphy.gif' }
)

const main = async () => {
    const adapterDB = new MockAdapter()
    const adapterFlow = createFlow([
        flowHola,
        flowAdios,
        flowProductos,
        flowCatalogo,
<<<<<<< HEAD
    ])
=======
    ]) //Se crean los flujos.
>>>>>>> be124cd7
    const adapterProvider = createProvider(BaileysProvider)
    createBot({
        flow: adapterFlow,
        provider: adapterProvider,
        database: adapterDB,
    })
}
```

<<<<<<< HEAD
=======
#### Flujos hijos

A continuación se muestra un ejemplo de flujos hijos, estos nos sirven para crear flujos que solo se disparan cuando el flujo anterior es el especificado, ejemplo:

>          Menu Principal (Escoge zapatos o bolsos)
>           - SubMenu 1 (Elegiste bolsos, ahora escoge piel o tela)
>             - Submenu 1.1 (piel)
>           - Submenu 2 (Elegiste zapatos, ahora escoge piel o tela)
>             - Submenu 2.1 (piel)

El `submenu 1` solo se va a disparar cuando el flujo anterior sea el `principal`, e igualmente el `submenu 1.1`, solo cuando el flujo anterior sea el `submenu 1`, ejemplo:

```js
/**
 * Aqui declaramos los flujos hijos, los flujos se declaran de atras para adelante, es decir que si tienes un flujo de este tipo:
 *
 *          Menu Principal
 *           - SubMenu 1
 *             - Submenu 1.1
 *           - Submenu 2
 *             - Submenu 2.1
 *
 * Primero declaras los submenus 1.1 y 2.1, luego el 1 y 2 y al final el principal.
 */
const flowBolsos2 = addKeyword(['bolsos2', '2'])
    .addAnswer('🤯 *MUCHOS* bolsos ...')
    .addAnswer('y mas bolsos... bla bla')

const flowZapatos2 = addKeyword(['zapatos2', '2'])
    .addAnswer('🤯 repito que tengo *MUCHOS* zapatos.')
    .addAnswer('y algunas otras cosas.')

const flowZapatos = addKeyword(['1', 'zapatos', 'ZAPATOS'])
    .addAnswer('🤯 Veo que elegiste zapatos')
    .addAnswer('Tengo muchos zapatos...bla bla')
    .addAnswer(
        ['Manda:', '*(2) Zapatos2*', 'para mas información'],
        { capture: true },
        (ctx) => {
            console.log('Aqui puedes ver más info del usuario...')
            console.log('Puedes enviar un mail, hook, etc..')
            console.log(ctx)
        },
        [...addChild(flowZapatos2)]
    )

const flowBolsos = addKeyword(['2', 'bolsos', 'BOLSOS'])
    .addAnswer('🙌 Veo que elegiste bolsos')
    .addAnswer('Tengo muchos bolsos...bla bla')
    .addAnswer(
        ['Manda:', '*(2) Bolsos2*', 'para mas información.'],
        { capture: true },
        (ctx) => {
            console.log('Aqui puedes ver más info del usuario...')
            console.log('Puedes enviar un mail, hook, etc..')
            console.log(ctx)
        },
        [...addChild(flowBolsos2)]
    )
/**
 * Declarando flujo principal
 */
const flowPrincipal = addKeyword(['hola', 'ole', 'alo'])
    .addAnswer(['Hola, bienvenido a mi tienda', '¿Como puedo ayudarte?'])
    .addAnswer(['Tengo:', 'Zapatos', 'Bolsos', 'etc ...'])
    .addAnswer(
        ['Para continuar escribe:', '*(1) Zapatos*', '*(2) Bolsos*'],
        { capture: true },
        (ctx) => {
            console.log('Aqui puedes ver más info del usuario...')
            console.log('Puedes enviar un mail, hook, etc..')
            console.log(ctx)
        },
        [...addChild(flowBolsos), ...addChild(flowZapatos)]
    )
```

>>>>>>> be124cd7
> Forma parte de este proyecto.

-   [Discord](https://link.codigoencasa.com/DISCORD)
-   [Twitter](https://twitter.com/leifermendez)
-   [Youtube](https://www.youtube.com/watch?v=5lEMCeWEJ8o&list=PL_WGMLcL4jzWPhdhcUyhbFU6bC0oJd2BR)
-   [Telegram](https://t.me/leifermendez)<|MERGE_RESOLUTION|>--- conflicted
+++ resolved
@@ -1,28 +1,10 @@
-<<<<<<< HEAD
-=======
----
-title: Overview
-contributors:
-    - adamdbradley
-    - steve8708
-    - manucorporat
-    - gabrielgrant
----
-
->>>>>>> be124cd7
 # Migración
 
 #### Versión (legacy)
 
-<<<<<<< HEAD
 En la **_versión (legacy)_** se implementas los flujos de esta manera, en dos archivos independientes.
 
 > **`initial.json`** para establecer las palabras claves y el flujo a responder, por otro lado tambien se necesitaba implementar.
-=======
-En la **_versión (legacy)_** se implementaban los flujos en dos archivos independientes, de la siguiente manera:
-
-> **`initial.json`** para establecer las palabras claves y el flujo a responder, por otro lado, tambien se necesitaba implementar
->>>>>>> be124cd7
 > **`response.json`** donde se escriben los mensajes a responder.
 
 ```json
@@ -82,11 +64,7 @@
 
 #### Versión 2 (0.2.X)
 
-<<<<<<< HEAD
-En esta versión es mucho más sencillo abajo encontraras un ejemplo del mismo flujo anteriormente mostrado.
-=======
 En esta versión es mucho más sencillo, abajo encontrarás un ejemplo del mismo flujo anteriormente mostrado.
->>>>>>> be124cd7
 
 ```js
 //app.js
@@ -98,13 +76,8 @@
     addChild,
 } = require('@bot-whatsapp/bot')
 
-<<<<<<< HEAD
-const BaileysProvider = require('@bot-whatsapp/provider/baileys')
-const MockAdapter = require('@bot-whatsapp/database/mock')
-=======
 const BaileysProvider = require('@bot-whatsapp/provider/baileys') //Provider
 const MockAdapter = require('@bot-whatsapp/database/mock') //Base de datos
->>>>>>> be124cd7
 /**
  * Declarando flujos principales.
  */
@@ -139,11 +112,7 @@
         flowAdios,
         flowProductos,
         flowCatalogo,
-<<<<<<< HEAD
-    ])
-=======
     ]) //Se crean los flujos.
->>>>>>> be124cd7
     const adapterProvider = createProvider(BaileysProvider)
     createBot({
         flow: adapterFlow,
@@ -153,8 +122,6 @@
 }
 ```
 
-<<<<<<< HEAD
-=======
 #### Flujos hijos
 
 A continuación se muestra un ejemplo de flujos hijos, estos nos sirven para crear flujos que solo se disparan cuando el flujo anterior es el especificado, ejemplo:
@@ -232,7 +199,6 @@
     )
 ```
 
->>>>>>> be124cd7
 > Forma parte de este proyecto.
 
 -   [Discord](https://link.codigoencasa.com/DISCORD)
