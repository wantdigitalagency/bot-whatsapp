import Navigation from '../../../components/widgets/Navigation'

# Flow

Los flujos hace referencia al hecho de construir un flujo de conversion. Esto es un flow podemos observar que estan presente dos metodos importantes **addKeyword** y el **addAnswer**.

Tan sencillo como decir **palabra/s clave** y **mensaje a responder**

Ambos metodos **[addKeyword](https://github.com/codigoencasa/bot-whatsapp/blob/dev/packages/bot/io/methods/addKeyword.js)** y el **[addAnswer](https://github.com/codigoencasa/bot-whatsapp/blob/dev/packages/bot/io/methods/addAnswer.js)** tienen una serie opciones disponibles

```js
const {
    createBot,
    createProvider,
    createFlow,
    addKeyword,
} = require('@bot-whatsapp/bot')

const flowPrincipal = addKeyword(['hola', 'alo'])
    .addAnswer(['Hola, bienvenido a mi tienda', '¿Como puedo ayudarte?'])
    .addAnswer(['Tengo:', 'Zapatos', 'Bolsos', 'etc ...'])
```

---

## blackList

Éste argumento se utiliza para **evitar que el bot se active** cuando los números de la lista activen el bot.
Es importante que el número **vaya acompañado de su prefijo**, en el caso de España "34".

```js
<<<<<<< HEAD
createBot(
    {
        flow: adapterFlow,
        provider: adapterProvider,
        database: adapterDB,
    },
    {
        blackList: ['34XXXXXXXXX', '34XXXXXXXXX', '34XXXXXXXXX', '34XXXXXXXXX'],
    }
)
=======
createBot({
        flow: adapterFlow,
        provider: adapterProvider,
        database: adapterDB,
    },{
        blackList:['34XXXXXXXXX','34XXXXXXXXX','34XXXXXXXXX','34XXXXXXXXX']
    })
>>>>>>> bbbdb1c2
```

---

## addKeyword()

Esta funcion se utliza para iniciar un flujo de conversion. <br /> Recibe un `string` o un `array`
de string `['hola','buenas']`.

**Opciones**

-   sensitive: Sensible a mayusculas y minusculas por defecto `false`

```js
const { addKeyword } = require('@bot-whatsapp/bot')

const flowString = addKeyword('hola')

const flowArray = addKeyword(['hola', 'alo'])

const flowSensitive = addKeyword(['hola', 'alo'], {
    sensitive: true,
})
```

---

## addAnswer()

Esta funcion se utliza para responder un mensaje despues del `addKeyword()`

**Opciones**

-   delay: 0 (milisegundos)
-   media: url de imagen
-   buttons: array `[{body:'Boton1'}, {body:'Boton2'}, {body:'Boton3'}]`
-   capture: true (para esperar respuesta)
-   child: Objecto tipo flujo o arra de flujos hijos

```js
const { addKeyword } = require('@bot-whatsapp/bot')

const flowString = addKeyword('hola').addAnswer(
    'Este mensaje se enviara 1 segundo despues',
    {
        delay: 1000,
    }
)

const flowString = addKeyword('hola').addAnswer(
    'Este mensaje envia una imagen',
    {
        media: 'https://i.imgur.com/0HpzsEm.png',
    }
)

const flowString = addKeyword('hola').addAnswer(
    'Este mensaje envia tres botones',
    {
        buttons: [
            { body: 'Boton 1' },
            { body: 'Boton 2' },
            { body: 'Boton 3' },
        ],
    }
)

const flowString = addKeyword('hola').addAnswer(
    'Este mensaje espera una respueta del usuario',
    {
        capture: true,
    }
)
```

---

## ctx

Este argumento se utiliza para obtener el contexto de la conversación

```js
const { addKeyword } = require('@bot-whatsapp/bot')

const flowString = addKeyword('hola').addAnswer(
    'Indica cual es tu email',
    null,
    (ctx) => {
        console.log('👉 Informacion del contexto: ', ctx)
    }
)
```

---

## fallBack()

Esta funcion se utliza para volver a enviar el ultimo mensaje abajo un ejemplo.
En el ejemplo de abajo esperamos que el usuario ingrese un mensaje que contenga `@` sino contiene
se repetira el mensaje `Indica cual es tu email`

```js
const { addKeyword } = require('@bot-whatsapp/bot')

const flowString = addKeyword('hola').addAnswer(
    'Indica cual es tu email',
    null,
    (ctx, { fallBack }) => {
        if (!ctx.body.includes('@')) return fallBack()
    }
)
```

---

## flowDynamic()

Esta funcion se utliza para devolver mensajes dinamicos que pueden venir de una API o Base de datos.
La funcion recibe un array que debe contener la siguiente estrucutura:

`[{body:'Mensaje}, {body:'Mensaje2}]`

```js
const { addKeyword } = require('@bot-whatsapp/bot')

const flowString = addKeyword('hola')
    .addAnswer('Indica cual es tu email', null, async (ctx, {flowDynamic}) => {
        const mensajesDB = () => {
            const categories = db.find(...)
            const mapDatos = categories.map((c) => ({body:c.name}))
            return mapDatos
        }
        await flowDynamic(mensajesDB())
    })


```

---
## endFlow()

Esta funcion se utliza para finalizar un flujo con dos o más addAnswer. Un ejemplo de uso sería registrar 3 datos de un usuario en 3 preguntas distinas y 
que el usuario pueda finalizar por él mismo el flujo.
Como podrás comprobar en el ejemplo siguiente, se puede vincular flowDynamic y todas sus funciones; como por ejemplo botones.



```js
const flowFormulario = addKeyword(['Hola'])

.addAnswer(['Hola!','Escriba su *Nombre* para generar su solicitud'],
{capture: true,buttons:[{body:'❌ Cancelar solicitud'}]},
async (ctx,{flowDynamic, endFlow})=>{
    if(ctx.body == '❌ Cancelar solicitud'){
        await flowDynamic([{body: "❌ *Su solicitud de cita ha sido cancelada* ❌", buttons:[{body:'⬅️ Volver al Inicio'}]}])
        return endFlow()
     }
    })
    .addAnswer(['También necesito tus dos apellidos'],
    {capture: true,buttons:[{body:'❌ Cancelar solicitud'}]},
    async (ctx,{flowDynamic, endFlow})=>{
        if(ctx.body == '❌ Cancelar solicitud'){
            await flowDynamic([{body: "❌ *Su solicitud de cita ha sido cancelada* ❌", buttons:[{body:'⬅️ Volver al Inicio'}]}])
            return endFlow()
         }
        })
        .addAnswer(['Dejeme su número de teléfono y le llamaré lo antes posible.'],
{capture: true,buttons:[{body:'❌ Cancelar solicitud'}]},
async (ctx,{flowDynamic, endFlow})=>{
    if(ctx.body == '❌ Cancelar solicitud'){
        await flowDynamic([{body: "❌ *Su solicitud de cita ha sido cancelada* ❌", buttons:[{body:'⬅️ Volver al Inicio'}]}])
        return endFlow()
     }
    })



```

---





# QRPortalWeb

Argumento para asignar nombre y puerto al BOT

```js
const BOTNAME = 'bot';
QRPortalWeb({name:BOTNAME, port:3005 });

```

---



## endFlow()

Esta funcion se utliza para finalizar un flujo con dos o más addAnswer. Un ejemplo de uso sería registrar 3 datos de un usuario en 3 preguntas distinas y
que el usuario pueda finalizar por él mismo el flujo.
Como podrás comprobar en el ejemplo siguiente, se puede vincular flowDynamic y todas sus funciones; como por ejemplo botones.

```js
const flowFormulario = addKeyword(['Hola'])
    .addAnswer(
        ['Hola!', 'Escriba su *Nombre* para generar su solicitud'],
        { capture: true, buttons: [{ body: '❌ Cancelar solicitud' }] },
        async (ctx, { flowDynamic, endFlow }) => {
            if (ctx.body == '❌ Cancelar solicitud') {
                await flowDynamic([
                    {
                        body: '❌ *Su solicitud de cita ha sido cancelada* ❌',
                        buttons: [{ body: '⬅️ Volver al Inicio' }],
                    },
                ])
                return endFlow()
            }
        }
    )
    .addAnswer(
        ['También necesito tus dos apellidos'],
        { capture: true, buttons: [{ body: '❌ Cancelar solicitud' }] },
        async (ctx, { flowDynamic, endFlow }) => {
            if (ctx.body == '❌ Cancelar solicitud') {
                await flowDynamic([
                    {
                        body: '❌ *Su solicitud de cita ha sido cancelada* ❌',
                        buttons: [{ body: '⬅️ Volver al Inicio' }],
                    },
                ])
                return endFlow()
            }
        }
    )
    .addAnswer(
        ['Dejeme su número de teléfono y le llamaré lo antes posible.'],
        { capture: true, buttons: [{ body: '❌ Cancelar solicitud' }] },
        async (ctx, { flowDynamic, endFlow }) => {
            if (ctx.body == '❌ Cancelar solicitud') {
                await flowDynamic([
                    {
                        body: '❌ *Su solicitud de cita ha sido cancelada* ❌',
                        buttons: [{ body: '⬅️ Volver al Inicio' }],
                    },
                ])
                return endFlow()
            }
        }
    )
```

---

# QRPortalWeb

Argumento para asignar nombre y puerto al BOT

```js
QRPortalWeb({ name: BOTNAME, port: 3005 })
```

---

<Navigation
    pages={[
        { name: 'Conceptos', link: '/docs/essential' },
        { name: 'Proveedores', link: '/docs/providers' },
    ]}
/><|MERGE_RESOLUTION|>--- conflicted
+++ resolved
@@ -29,7 +29,6 @@
 Es importante que el número **vaya acompañado de su prefijo**, en el caso de España "34".
 
 ```js
-<<<<<<< HEAD
 createBot(
     {
         flow: adapterFlow,
@@ -40,15 +39,6 @@
         blackList: ['34XXXXXXXXX', '34XXXXXXXXX', '34XXXXXXXXX', '34XXXXXXXXX'],
     }
 )
-=======
-createBot({
-        flow: adapterFlow,
-        provider: adapterProvider,
-        database: adapterDB,
-    },{
-        blackList:['34XXXXXXXXX','34XXXXXXXXX','34XXXXXXXXX','34XXXXXXXXX']
-    })
->>>>>>> bbbdb1c2
 ```
 
 ---
@@ -188,65 +178,6 @@
 ```
 
 ---
-## endFlow()
-
-Esta funcion se utliza para finalizar un flujo con dos o más addAnswer. Un ejemplo de uso sería registrar 3 datos de un usuario en 3 preguntas distinas y 
-que el usuario pueda finalizar por él mismo el flujo.
-Como podrás comprobar en el ejemplo siguiente, se puede vincular flowDynamic y todas sus funciones; como por ejemplo botones.
-
-
-
-```js
-const flowFormulario = addKeyword(['Hola'])
-
-.addAnswer(['Hola!','Escriba su *Nombre* para generar su solicitud'],
-{capture: true,buttons:[{body:'❌ Cancelar solicitud'}]},
-async (ctx,{flowDynamic, endFlow})=>{
-    if(ctx.body == '❌ Cancelar solicitud'){
-        await flowDynamic([{body: "❌ *Su solicitud de cita ha sido cancelada* ❌", buttons:[{body:'⬅️ Volver al Inicio'}]}])
-        return endFlow()
-     }
-    })
-    .addAnswer(['También necesito tus dos apellidos'],
-    {capture: true,buttons:[{body:'❌ Cancelar solicitud'}]},
-    async (ctx,{flowDynamic, endFlow})=>{
-        if(ctx.body == '❌ Cancelar solicitud'){
-            await flowDynamic([{body: "❌ *Su solicitud de cita ha sido cancelada* ❌", buttons:[{body:'⬅️ Volver al Inicio'}]}])
-            return endFlow()
-         }
-        })
-        .addAnswer(['Dejeme su número de teléfono y le llamaré lo antes posible.'],
-{capture: true,buttons:[{body:'❌ Cancelar solicitud'}]},
-async (ctx,{flowDynamic, endFlow})=>{
-    if(ctx.body == '❌ Cancelar solicitud'){
-        await flowDynamic([{body: "❌ *Su solicitud de cita ha sido cancelada* ❌", buttons:[{body:'⬅️ Volver al Inicio'}]}])
-        return endFlow()
-     }
-    })
-
-
-
-```
-
----
-
-
-
-
-
-# QRPortalWeb
-
-Argumento para asignar nombre y puerto al BOT
-
-```js
-const BOTNAME = 'bot';
-QRPortalWeb({name:BOTNAME, port:3005 });
-
-```
-
----
-
-
 
 ## endFlow()
 
@@ -310,6 +241,7 @@
 Argumento para asignar nombre y puerto al BOT
 
 ```js
+const BOTNAME = 'bot'
 QRPortalWeb({ name: BOTNAME, port: 3005 })
 ```
 
