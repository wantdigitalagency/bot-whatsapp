--- conflicted
+++ resolved
@@ -8,32 +8,18 @@
 export default component$(() => {
     const store = useStore({
         options: [
-<<<<<<< HEAD
             {
                 title: 'Primeros pasos',
-                link: '',
                 list: [
                     { name: 'Vista rápida', link: '/docs' },
                     { name: 'Instalación', link: '/docs/install' },
                     { name: 'Configuración', link: '/docs/settings' },
                     { name: 'Migración', link: '/docs/migration' },
+                    { name: 'Botones y Listas', link: '/docs/buttons_lists' },
+                    { name: 'Avanzado', link: '/docs/advanced' },
                     { name: 'Contribuidores', link: '/docs/contribuiting' },
                 ],
             },
-=======
-            { name: 'Primeros pasos', link: '/docs' },
-            { name: 'Instalación', link: '/docs/install' },
-            { name: 'Configuración', link: '/docs/settings' },
-            { name: 'Botones y Listas', link: '/docs/buttons_lists' },
-            { name: 'Migración', link: '/docs/migration' },
-            { name: 'Avanzado', link: '/docs/advanced' },
-        ],
-        extraOptions: [
-            { name: 'Primeros pasos', link: '/docs', class: 'font-semibold' },
-            { name: 'Instalación', link: '/docs' },
-            { name: 'Configuración', link: '/docs' },
-            { name: 'Forma de pensar', link: '/docs' },
->>>>>>> be124cd7
         ],
     })
 
