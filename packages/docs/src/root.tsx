import { component$, useContextProvider, useStore, useStyles$ } from '@builder.io/qwik'
import { QwikCityProvider, RouterOutlet, ServiceWorkerRegister } from '@builder.io/qwik-city'

import { RouterHead } from '~/components/core/RouterHead'
import { DarkThemeLauncher } from '~/components/core/DarkThemeLauncher'

import fontStyles from '~/assets/styles/fonts.css?inline'
import globalStyles from '~/assets/styles/global.css?inline'
import { DocumentationCtx, ExpertStore, GlobalStore, User } from './contexts'
import { Social } from './components/core/Social'
// @ts-ignore
import { src as freddyAvatar } from '~/assets/images/freddy.png?width=150&metadata'
// @ts-ignore
import { src as carlosAvatar } from '~/assets/images/carlos.png?width=150&metadata'

export default component$(() => {
    /**
     * The root of a QwikCity site always start with the <QwikCityProvider> component,
     * immediately followed by the document's <head> and <body>.
     *
     * Dont remove the `<head>` and `<body>` elements.
     */

    useStyles$(fontStyles)
    useStyles$(globalStyles)

    const store = useStore<DocumentationCtx[]>([
        {
            title: 'Primeros pasos',
            list: [
                { name: 'Vista rápida', link: '/docs' },
                { name: 'Requerimientos', link: '/docs/requirements' },
                { name: 'Instalación', link: '/docs/install' },
                { name: 'Pruebalo', link: '/docs/example' },
                { name: 'Conceptos', link: '/docs/essential' },
            ],
        },
        {
            title: '@bot/core',
            list: [
                { name: 'addKeyword', link: '/docs/add-keyword' },
                { name: 'addAnswers', link: '/docs/add-answers' },
                { name: 'addAction', link: '/docs/add-action' },
                { name: 'ctx', link: '/docs/ctx' },
                { name: 'state', link: '/docs/state' },
                { name: 'flowDynamic', link: '/docs/flow-dynamic' },
                { name: 'fallBack', link: '/docs/fall-back' },
                { name: 'endFlow', link: '/docs/end-flow' },
                { name: 'gotoFlow', link: '/docs/goto-flow' },
<<<<<<< HEAD
                { name: 'idle', link: '/docs/idle' },
=======
                { name: 'blacklist', link: '/docs/blacklist' },
>>>>>>> f42f8eca
            ],
        },
        {
            title: '@bot/provider',
            list: [
                { name: 'Meta', link: '/docs/provider-meta' },
                { name: 'Twilio', link: '/docs/provider-twilio' },
                { name: 'Baileys', link: '/docs/provider-baileys' },
                { name: 'Venom', link: '/docs/provider-venom' },
                { name: 'WPPConnect', link: '/docs/provider-wppconnect' },
                { name: 'Whatsapp-web.js', link: '/docs/provider-wweb' }
            ],
        },
        // {
        //     title: '@bot/database',
        //     list: [
        //         { name: 'Memory', link: '/docs/database-memory' },
        //         { name: 'Json', link: '/docs/database-json' },
        //         { name: 'Mongo', link: '/docs/database-mongo' },
        //         { name: 'MySQL', link: '/docs/database-mysql' }
        //     ],
        // },
        {
            title: 'Despliegue',
            list: [
                { name: 'Local', link: '/docs/deploy/local' },
                { name: 'Docker', link: '/docs/deploy/docker' },
                { name: 'Cloud', link: '/docs/deploy/cloud' },
            ],
        },
        {
            title: 'Avanzado',
            list: [
                { name: 'Migración', link: '/docs/migration' },
                { name: 'MasterClass', link: '/docs/masterclass' },
            ],
        },
        {
            title: 'Comunidad',
            list: [
                { name: 'Colabores', link: '/docs/contributing' },
                { name: 'Unirme al proyecto', link: '/docs/join' },
            ],
        },
    ])

    const expertsStore = useStore<User[]>([
        {
            id: 1,
            login: 'Fredy Alejandro Gonzalez',
            html_url: 'https://app.codigoencasa.com/market/bot-expert-fredy',
            avatar_url: freddyAvatar,
            description:'Experto es un desarrollador de chatbots con más de 4 años de experiencia en la automatización de procesos de atención al cliente en línea. Tiene un amplio conocimiento en el uso de herramientas de inteligencia artificial y aprendizaje automático para mejorar la experiencia del usuario'
        },
        {
            id: 2,
            login: 'Carlos Morán',
            html_url: 'https://app.codigoencasa.com/market/bot-expert-carlos',
            avatar_url: carlosAvatar,
            description:'Conocido por su creatividad e innovación en la solución de problemas. Su habilidad para generar ideas frescas y originales lo hace un colaborador valioso en equipos de desarrollo. Innovador y capaz para pensar fuera de lo convencional lo hacen un recurso inestimable.'
        }
    ])

    useContextProvider(GlobalStore, store)
    useContextProvider(ExpertStore, expertsStore)

    return (
        <QwikCityProvider>
            <head>
                <meta charSet="utf-8" />
                <meta name="viewport" content="width=device-width, initial-scale=1" />
                <link rel="manifest" href="/manifest.json" />
                {/* <link rel="stylesheet" href="https://cdn.jsdelivr.net/npm/@docsearch/css@3" /> */}
                {/* <script src="https://cdn.jsdelivr.net/npm/@docsearch/js@3"></script> */}
                <RouterHead />
                <DarkThemeLauncher />
                <Social />
            </head>
            <body class="text-gray-900 dark:text-slate-300 tracking-tight bg-white dark:bg-gray-900 antialiased">
                <RouterOutlet />
                <ServiceWorkerRegister />
            </body>
        </QwikCityProvider>
    )
})<|MERGE_RESOLUTION|>--- conflicted
+++ resolved
@@ -47,11 +47,8 @@
                 { name: 'fallBack', link: '/docs/fall-back' },
                 { name: 'endFlow', link: '/docs/end-flow' },
                 { name: 'gotoFlow', link: '/docs/goto-flow' },
-<<<<<<< HEAD
                 { name: 'idle', link: '/docs/idle' },
-=======
                 { name: 'blacklist', link: '/docs/blacklist' },
->>>>>>> f42f8eca
             ],
         },
         {
