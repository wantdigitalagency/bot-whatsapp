{
    "name": "@bot-whatsapp/provider",
<<<<<<< HEAD
    "version": "0.0.157-alpha.0",
=======
    "version": "0.0.161-alpha.0",
>>>>>>> 800d6d50
    "description": "Esto es el conector a Twilio, Meta, etc...",
    "main": "./lib/mock/index.cjs",
    "keywords": [],
    "author": "",
    "license": "ISC",
    "files": [
        "./lib/"
    ],
    "dependencies": {
        "@bot-whatsapp/bot": "*",
        "@ffmpeg-installer/ffmpeg": "^1.1.0",
        "axios": "^1.4.0",
        "combine-image": "^1.0.3",
        "fluent-ffmpeg": "^2.1.2",
        "follow-redirects": "^1.15.2",
        "qr-image": "^3.2.0",
        "rimraf": "^3.0.2",
        "sharp": "^0.30.5",
        "queue-promise": "^2.2.1"
    },
    "exports": {
        "./mock": "./lib/mock/index.cjs",
        "./twilio": "./lib/twilio/index.cjs",
        "./web-whatsapp": "./lib/web-whatsapp/index.cjs",
        "./venom": "./lib/venom/index.cjs",
        "./baileys": "./lib/baileys/index.cjs",
        "./meta": "./lib/meta/index.cjs",
        "./wppconnect": "./lib/wppconnect/index.cjs"
    },
    "repository": {
        "type": "git",
        "url": "https://github.com/codigoencasa/bot-whatsapp/tree/main/packages/provider"
    }
}<|MERGE_RESOLUTION|>--- conflicted
+++ resolved
@@ -1,10 +1,6 @@
 {
     "name": "@bot-whatsapp/provider",
-<<<<<<< HEAD
-    "version": "0.0.157-alpha.0",
-=======
     "version": "0.0.161-alpha.0",
->>>>>>> 800d6d50
     "description": "Esto es el conector a Twilio, Meta, etc...",
     "main": "./lib/mock/index.cjs",
     "keywords": [],
