--- conflicted
+++ resolved
@@ -15,14 +15,8 @@
         "combine-image": "^1.0.3",
         "fluent-ffmpeg": "^2.1.2",
         "qr-image": "^3.2.0",
-<<<<<<< HEAD
-        "rimraf": "^3.0.2"
-=======
         "rimraf": "^3.0.2",
-        "@ffmpeg-installer/ffmpeg": "^1.1.0",
-        "sharp": "^0.30.5",
-        "fluent-ffmpeg": "^2.1.2"
->>>>>>> 3d4c8b95
+        "sharp": "^0.30.5"
     },
     "exports": {
         "./mock": "./lib/mock/index.cjs",
