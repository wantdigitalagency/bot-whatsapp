--- conflicted
+++ resolved
@@ -31,12 +31,6 @@
         plugins: [commonjs()],
     },
     {
-<<<<<<< HEAD
-        input: join(__dirname, 'src', 'meta', 'index.js'),
-        output: {
-            banner: banner['banner.output'].join(''),
-            file: join(__dirname, 'lib', 'meta', 'index.cjs'),
-=======
         input: join(__dirname, 'src', 'venom', 'index.js'),
         output: {
             banner: banner['banner.output'].join(''),
@@ -50,7 +44,15 @@
         output: {
             banner: banner['banner.output'].join(''),
             file: join(__dirname, 'lib', 'baileys', 'index.cjs'),
->>>>>>> 5433610a
+            format: 'cjs',
+        },
+        plugins: [commonjs()],
+    },
+    {
+        input: join(__dirname, 'src', 'meta', 'index.js'),
+        output: {
+            banner: banner['banner.output'].join(''),
+            file: join(__dirname, 'lib', 'meta', 'index.cjs'),
             format: 'cjs',
         },
         plugins: [commonjs()],
