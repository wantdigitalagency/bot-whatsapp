const { Client, LocalAuth, MessageMedia, Buttons } = require('whatsapp-web.js')
const { ProviderClass } = require('@bot-whatsapp/bot')
const { Console } = require('console')
const { createWriteStream, readFileSync } = require('fs')
const { wwebCleanNumber, wwebGenerateImage, wwebIsValidNumber } = require('./utils')

const logger = new Console({
    stdout: createWriteStream('./log'),
})

const { generalDownload } = require('../../common/download')
const mime = require('mime-types')

/**
 * ⚙️ WebWhatsappProvider: Es una clase tipo adaptor
 * que extiende clases de ProviderClass (la cual es como interfaz para sber que funciones rqueridas)
 * https://github.com/pedroslopez/whatsapp-web.js
 */
class WebWhatsappProvider extends ProviderClass {
    globalVendorArgs = { name: `bot` }
    vendor
    constructor(args) {
        super()
        this.globalVendorArgs = { ...this.globalVendorArgs, ...args }
        this.vendor = new Client({
            authStrategy: new LocalAuth({
                clientId: `${this.globalVendorArgs.name}_sessions`,
            }),
            puppeteer: {
                headless: true,
                args: ['--no-sandbox', '--disable-setuid-sandbox', '--unhandled-rejections=strict'],
                //executablePath: 'C:\\Program Files (x86)\\Google\\Chrome\\Application\\chrome.exe',
            },
        })

        const listEvents = this.busEvents()

        for (const { event, func } of listEvents) {
            this.vendor.on(event, func)
        }

        this.vendor.emit('preinit')
        this.vendor.initialize().catch((e) => {
            logger.log(e)
            this.emit('require_action', {
                instructions: [
                    `(Opcion 1): Debes eliminar la carpeta .wwebjs_auth y reiniciar nuevamente el bot. `,
                    `(Opcion 2): Intenta actualizar el paquete [npm install whatsapp-web.js] `,
                    `(Opcion 3): Ir FORO de discord https://link.codigoencasa.com/DISCORD `,
                ],
            })
        })
    }

    /**
     * Mapeamos los eventos nativos de  whatsapp-web.js a los que la clase Provider espera
     * para tener un standar de eventos
     * @returns
     */
    busEvents = () => [
        {
            event: 'auth_failure',
            func: (payload) => this.emit('error', payload),
        },
        {
            event: 'qr',
            func: async (qr) => {
                this.emit('require_action', {
                    instructions: [
                        `Debes escanear el QR Code para iniciar ${this.globalVendorArgs.name}.qr.png`,
                        `Recuerda que el QR se actualiza cada minuto `,
                        `Necesitas ayuda: https://link.codigoencasa.com/DISCORD`,
                    ],
                })
                await wwebGenerateImage(qr, `${this.globalVendorArgs.name}.qr.png`)
            },
        },
        {
            event: 'ready',
            func: () => this.emit('ready', true),
        },
        {
            event: 'message',
            func: (payload) => {
                if (payload.from === 'status@broadcast') {
                    return
                }

                if (!wwebIsValidNumber(payload.from)) {
                    return
                }
                payload.from = wwebCleanNumber(payload.from, true)
                this.emit('message', payload)
            },
        },
    ]

    /**
     * Enviar botones
     * https://docs.wwebjs.dev/Buttons.html
     * @private
     * @param {*} number
     * @param {*} message
     * @param {*} buttons []
     * @returns
     */
    sendButtons = async (number, message, buttons = []) => {
        console.log(`🚩 ¿No te funciona los botones? Intenta instalar`)
        console.log(`npm i github:pedroslopez/whatsapp-web.js#fix-buttons-list`)

        const buttonMessage = new Buttons(message, buttons, '', '')
        return this.vendor.sendMessage(number, buttonMessage)
    }

    /**
     * Enviar lista
     * https://docs.wwebjs.dev/List.html
     * @private
     * @alpha No funciona en whatsapp bussines
     * @param {*} number
     * @param {*} message
     * @param {*} buttons []
     * @returns
     */
    // sendList = async (number, message, listInput = []) => {
    //     let sections = [
    //         {
    //             title: 'sectionTitle',
    //             rows: [
    //                 { title: 'ListItem1', description: 'desc' },
    //                 { title: 'ListItem2' },
    //             ],
    //         },
    //     ]
    //     let list = new List('List body', 'btnText', sections, 'Title', 'footer')
    //     return this.vendor.sendMessage(number, list)
    // }

    /**
     * Enviar un mensaje solo texto
     * https://docs.wwebjs.dev/Message.html
     * @private
     * @param {*} number
     * @param {*} message
     * @returns
     */
    sendText = async (number, message) => {
        return this.vendor.sendMessage(number, message)
    }

    /**
     * Enviar imagen
     * @param {*} number
     * @param {*} imageUrl
     * @param {*} text
     * @returns
     */
    sendImage = async (number, filePath, caption) => {
        const base64 = readFileSync(filePath, { encoding: 'base64' })
        const mimeType = mime.lookup(filePath)
        const media = new MessageMedia(mimeType, base64)
        return this.vendor.sendMessage(number, media, { caption })
    }

    /**
     * Enviar audio
     * @param {*} number
     * @param {*} imageUrl
     * @param {*} text
     * @returns
     */

    sendAudio = async (number, filePath, caption) => {
        const base64 = readFileSync(filePath, { encoding: 'base64' })
        const mimeType = mime.lookup(filePath)
        const media = new MessageMedia(mimeType, base64)
        return this.vendor.sendMessage(number, media, { caption })
    }

    /**
     * Enviar video
     * @param {*} number
     * @param {*} imageUrl
     * @param {*} text
     * @returns
     */
    sendVideo = async (number, filePath) => {
        const base64 = readFileSync(filePath, { encoding: 'base64' })
        const mimeType = mime.lookup(filePath)
        const media = new MessageMedia(mimeType, base64)
        return this.vendor.sendMessage(number, media, {
            sendMediaAsDocument: true,
        })
    }

    /**
     * Enviar Arhivos/pdf
     * @param {*} number
     * @param {*} imageUrl
     * @param {*} text
     * @returns
     */
    sendFile = async (number, filePath) => {
        const base64 = readFileSync(filePath, { encoding: 'base64' })
        const mimeType = mime.lookup(filePath)
        const media = new MessageMedia(mimeType, base64)
        return this.vendor.sendMessage(number, media)
    }

    /**
     * Enviar imagen o multimedia
     * @param {*} number
     * @param {*} mediaInput
     * @param {*} message
     * @returns
     */
    sendMedia = async (number, mediaUrl, text) => {
        const fileDownloaded = await generalDownload(mediaUrl)
        const mimeType = mime.lookup(fileDownloaded)

<<<<<<< HEAD
        if (mimeType.includes('image'))
            return this.sendImage(number, fileDownloaded, text)
        if (mimeType.includes('video'))
            return this.sendVideo(number, fileDownloaded)
        if (mimeType.includes('audio'))
            return this.sendAudio(number, fileDownloaded, text)
=======
        if (mimeType.includes('image')) return this.sendImage(number, fileDownloaded, text)
        if (mimeType.includes('video')) return this.sendVideo(number, fileDownloaded)
        if (mimeType.includes('audio')) return this.sendAudio(number, fileDownloaded)
>>>>>>> e34560c7

        return this.sendFile(number, fileDownloaded)
    }

    /**
     *
     * @param {*} userId
     * @param {*} message
     * @param {*} param2
     * @returns
     */
    sendMessage = async (userId, message, { options }) => {
        const number = wwebCleanNumber(userId)
        if (options?.buttons?.length) return this.sendButtons(number, message, options.buttons)
        if (options?.media) return this.sendMedia(number, options.media)
        return this.sendText(number, message)
    }
}

module.exports = WebWhatsappProvider<|MERGE_RESOLUTION|>--- conflicted
+++ resolved
@@ -218,18 +218,9 @@
         const fileDownloaded = await generalDownload(mediaUrl)
         const mimeType = mime.lookup(fileDownloaded)
 
-<<<<<<< HEAD
-        if (mimeType.includes('image'))
-            return this.sendImage(number, fileDownloaded, text)
-        if (mimeType.includes('video'))
-            return this.sendVideo(number, fileDownloaded)
-        if (mimeType.includes('audio'))
-            return this.sendAudio(number, fileDownloaded, text)
-=======
         if (mimeType.includes('image')) return this.sendImage(number, fileDownloaded, text)
         if (mimeType.includes('video')) return this.sendVideo(number, fileDownloaded)
         if (mimeType.includes('audio')) return this.sendAudio(number, fileDownloaded)
->>>>>>> e34560c7
 
         return this.sendFile(number, fileDownloaded)
     }
