const { EventEmitter } = require('node:events')
const { existsSync, createReadStream } = require('node:fs')
const mime = require('mime-types')
const polka = require('polka')
const { urlencoded, json } = require('body-parser')
const { parseNumber } = require('./utils')
<<<<<<< HEAD
const { decryptData } = require('../../common/hash')
=======
const { generateRefprovider } = require('../../common/hash')
>>>>>>> 800d6d50

/**
 * Encargado de levantar un servidor HTTP con una hook url
 * [POST] /twilio-hook
 */
class TwilioWebHookServer extends EventEmitter {
    twilioServer
    twilioPort
    constructor(_twilioPort) {
        super()
        this.twilioServer = this.buildHTTPServer()
        this.twilioPort = _twilioPort
    }

    /**
     * Mensaje entrante
     * emit: 'message'
     * @param {*} req
     * @param {*} res
     */
    incomingMsg = (req, res) => {
        const { body } = req
        const payload = {
            ...body,
            from: parseNumber(body.From),
            to: parseNumber(body.To),
            body: body.Body,
        }
        if (body.NumMedia !== '0' && body.MediaContentType0) {
            const type = body.MediaContentType0.split('/')[0]
            switch (type) {
                case 'audio': {
                    payload.body = generateRefprovider('_event_voice_note_')
                    break
                }
                case 'image':
                case 'video': {
                    payload.body = generateRefprovider('_event_media_')
                    break
                }
                case 'application': {
                    payload.body = generateRefprovider('_event_document_')
                    break
                }
                case 'text': {
                    payload.body = generateRefprovider('_event_contacts_')
                    break
                }
                default:
                    // Lógica para manejar tipos de mensajes no reconocidos
                    break
            }
        } else {
            if (body.Latitude && body.Longitude) {
                payload.body = generateRefprovider('_event_location_')
            }
        }
        this.emit('message', payload)
        const json = JSON.stringify({ body })
        res.end(json)
    }

    /**
     * Manejar los local media como
     * C\\Projects\\bot-restaurante\\tmp\\menu.png
     * para que puedas ser llevar a una url online
     * @param {*} req
     * @param {*} res
     */
    handlerLocalMedia = (req, res) => {
        const { query } = req
        const file = query?.path
        if (!file) return res.end(`path: invalid`)
        const descryptPath = decryptData(file)
        const decodeFile = decodeURIComponent(descryptPath)
        if (!existsSync(decodeFile)) return res.end(`not exits: ${decodeFile}`)
        const fileStream = createReadStream(decodeFile)
        const mimeType = mime.lookup(decodeFile)
        res.writeHead(200, { 'Content-Type': mimeType })
        fileStream.pipe(res)
    }

    /**
     * Contruir HTTP Server
     * @returns
     */
    buildHTTPServer = () => {
        return polka()
            .use(urlencoded({ extended: true }))
            .use(json())
            .post('/twilio-hook', this.incomingMsg)
            .get('/tmp', this.handlerLocalMedia)
    }

    /**
     * Puerto del HTTP
     * @param {*} port default 3000
     */
    start = () => {
        this.twilioServer.listen(this.twilioPort, () => {
            console.log(``)
            console.log(`[Twilio]: Agregar esta url "WHEN A MESSAGE COMES IN"`)
            console.log(`[Twilio]: POST http://localhost:${this.twilioPort}/twilio-hook`)
            console.log(`[Twilio]: Más información en la documentacion`)
            console.log(``)
        })
        this.emit('ready')
    }
}

module.exports = TwilioWebHookServer<|MERGE_RESOLUTION|>--- conflicted
+++ resolved
@@ -4,11 +4,8 @@
 const polka = require('polka')
 const { urlencoded, json } = require('body-parser')
 const { parseNumber } = require('./utils')
-<<<<<<< HEAD
 const { decryptData } = require('../../common/hash')
-=======
 const { generateRefprovider } = require('../../common/hash')
->>>>>>> 800d6d50
 
 /**
  * Encargado de levantar un servidor HTTP con una hook url
