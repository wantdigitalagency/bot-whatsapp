import { ProviderClass, utils } from '@builderbot/bot'
import type { BotContext, Button, GlobalVendorArgs, SendOptions } from '@builderbot/bot/dist/types'
import type { Boom } from '@hapi/boom'
import { Console } from 'console'
import type { PathOrFileDescriptor } from 'fs'
import { createReadStream, createWriteStream, readFileSync, existsSync } from 'fs'
import { writeFile } from 'fs/promises'
import mime from 'mime-types'
import { tmpdir } from 'os'
import { join, basename, resolve } from 'path'
import pino from 'pino'
import type polka from 'polka'
import type { IStickerOptions } from 'wa-sticker-formatter'
import { Sticker } from 'wa-sticker-formatter'

import type {
    AnyMediaMessageContent,
    AnyMessageContent,
    BaileysEventMap,
    PollMessageOptions,
    WAMessage,
    WASocket,
} from './baileyWrapper'
import {
    DisconnectReason,
    downloadMediaMessage,
    getAggregateVotesInPollMessage,
    makeCacheableSignalKeyStore,
    makeInMemoryStore,
    makeWASocketOther,
    proto,
    useMultiFileAuthState,
} from './baileyWrapper'
import type { BaileyGlobalVendorArgs } from './type'
import { baileyGenerateImage, baileyCleanNumber, baileyIsValidNumber, emptyDirSessions } from './utils'

const logger = new Console({
    stdout: createWriteStream(`${process.cwd()}/baileys.log`),
})

class BaileysProvider extends ProviderClass<WASocket> {
    public globalVendorArgs: GlobalVendorArgs<BaileyGlobalVendorArgs> = {
        name: `bot`,
        gifPlayback: false,
        usePairingCode: false,
        browser: ['Ubuntu', 'Chrome', '20.0.04'],
        phoneNumber: null,
        useBaileysStore: true,
        port: 3000,
    }

    store?: ReturnType<typeof makeInMemoryStore>

    constructor(args: Partial<BaileyGlobalVendorArgs>) {
        super()
        this.store = null
        this.globalVendorArgs = { ...this.globalVendorArgs, ...args }
    }

    protected beforeHttpServerInit(): void {
        this.server = this.server
            .use((req, _, next) => {
                req['globalVendorArgs'] = this.globalVendorArgs
                return next()
            })
            .get('/', this.indexHome)
    }

    protected afterHttpServerInit(): void {}

    public indexHome: polka.Middleware = (req, res) => {
        const botName = req[this.idBotName]
        const qrPath = join(process.cwd(), `${botName}.qr.png`)
        const fileStream = createReadStream(qrPath)
        res.writeHead(200, { 'Content-Type': 'image/png' })
        fileStream.pipe(res)
    }

    protected getMessage = async (key: { remoteJid: string; id: string }) => {
        if (this.store) {
            const msg = await this.store.loadMessage(key.remoteJid, key.id)
            return msg?.message || undefined
        }
        // only if store is present
        return proto.Message.fromObject({})
    }

    protected saveCredsGlobal: (() => Promise<void>) | null = null

    /**
     * Iniciar todo Bailey
     */
    protected initVendor = async () => {
        const NAME_DIR_SESSION = `${this.globalVendorArgs.name}_sessions`
        const { state, saveCreds } = await useMultiFileAuthState(NAME_DIR_SESSION)
        const loggerBaileys = pino({ level: 'fatal' })

        this.saveCredsGlobal = saveCreds

        if (this.globalVendorArgs.useBaileysStore) {
            this.store = makeInMemoryStore({ logger: loggerBaileys })

            if (this.store?.readFromFile) this.store?.readFromFile(`${NAME_DIR_SESSION}/baileys_store.json`)

            setInterval(() => {
                const path = `${NAME_DIR_SESSION}/baileys_store.json`
                if (existsSync(NAME_DIR_SESSION)) {
                    this.store?.writeToFile(path)
                }
            }, 10_000)
        }

        try {
            const sock = makeWASocketOther({
                logger: loggerBaileys,
                printQRInTerminal: false,
                auth: {
                    creds: state.creds,
                    keys: makeCacheableSignalKeyStore(state.keys, loggerBaileys),
                },
                browser: this.globalVendorArgs.browser,
                syncFullHistory: false,
                markOnlineOnConnect: false,
                generateHighQualityLinkPreview: true,
                getMessage: this.getMessage,
                ...this.globalVendorArgs,
            })

            this.store?.bind(sock.ev)
            this.vendor = sock
            if (this.globalVendorArgs.usePairingCode && !sock.authState.creds.registered) {
                if (this.globalVendorArgs.phoneNumber) {
                    await sock.waitForConnectionUpdate((update) => !!update.qr)
                    const code = await sock.requestPairingCode(this.globalVendorArgs.phoneNumber)

                    this.emit('require_action', {
                        title: '⚡⚡ ACTION REQUIRED ⚡⚡',
                        instructions: [
                            `Accept the WhatsApp notification from ${this.globalVendorArgs.phoneNumber} on your phone 👌`,
                            `The token for linking is: ${code}`,
                            `Need help: https://link.codigoencasa.com/DISCORD`,
                        ],
                    })
                } else {
                    this.emit('auth_failure', [
                        `The phone number has not been defined, please add it`,
                        `Restart the BOT`,
                        `You can also check a log that has been created baileys.log`,
                        `Need help: https://link.codigoencasa.com/DISCORD`,
                    ])
                }
            }

            sock.ev.on('connection.update', async (update: { connection: any; lastDisconnect: any; qr: any }) => {
                const { connection, lastDisconnect, qr } = update

                const statusCode = (lastDisconnect?.error as Boom)?.output?.statusCode
                /** Connection closed for various reasons */
                if (connection === 'close') {
                    if (statusCode !== DisconnectReason.loggedOut) {
                        this.initVendor().then((v) => this.listenOnEvents(v))
                        return
                    }

                    if (statusCode === DisconnectReason.loggedOut) {
                        const PATH_BASE = join(process.cwd(), NAME_DIR_SESSION)
<<<<<<< HEAD
                        await rimraf(PATH_BASE, {
                            retryDelay: 1000,
                            maxRetries: 10,
                            preserveRoot: true,
                            signal: new AbortController().signal,
                        }).catch((err) => console.error(err?.message))
=======
                        await emptyDirSessions(PATH_BASE)
>>>>>>> e5a8cd0b
                        this.initVendor().then((v) => this.listenOnEvents(v))
                        return
                    }
                }

                /** Connection opened successfully */
                if (connection === 'open') {
                    const parseNumber = `${sock?.user?.id}`.split(':').shift()
                    const host = { ...sock?.user, phone: parseNumber }
                    this.emit('ready', true)
                    this.emit('host', host)
                }

                /** QR Code */
                if (qr && !this.globalVendorArgs.usePairingCode) {
                    this.emit('require_action', {
                        title: '⚡⚡ ACTION REQUIRED ⚡⚡',
                        instructions: [
                            `You must scan the QR Code`,
                            `Remember that the QR code updates every minute`,
                            `Need help: https://link.codigoencasa.com/DISCORD`,
                        ],
                    })
                    await baileyGenerateImage(qr, `${this.globalVendorArgs.name}.qr.png`)
                }
            })

            sock.ev.on('creds.update', async () => {
                await saveCreds()
            })

            return sock.ev
        } catch (e) {
            logger.log(e)
            this.emit('auth_failure', [
                `Something unexpected has occurred, do not panic`,
                `Restart the BOT`,
                `You can also check a log that has been created baileys.log`,
                `Need help: https://link.codigoencasa.com/DISCORD`,
            ])
        }
    }

    /**
     * Map native events that the Provider class expects
     * to have a standard set of events
     * @returns
     */
    protected busEvents = (): { event: keyof BaileysEventMap; func: (arg?: any, arg2?: any) => any }[] => [
        {
            event: 'messages.upsert',
            func: ({ messages, type }) => {
                if (type !== 'notify') return
                const [messageCtx] = messages

                if (messageCtx?.message?.protocolMessage?.type === 'EPHEMERAL_SETTING') return

                let payload = {
                    ...messageCtx,
                    body: messageCtx?.message?.extendedTextMessage?.text ?? messageCtx?.message?.conversation,
                    name: messageCtx?.pushName,
                    from: messageCtx?.key?.remoteJid,
                }

                //Detectar location
                if (messageCtx.message?.locationMessage) {
                    const { degreesLatitude, degreesLongitude } = messageCtx.message.locationMessage
                    if (typeof degreesLatitude === 'number' && typeof degreesLongitude === 'number') {
                        payload = {
                            ...payload,
                            body: utils.generateRefProvider('_event_location_'),
                        }
                    }
                }

                //Detectar video
                if (messageCtx.message?.videoMessage) {
                    payload = { ...payload, body: utils.generateRefProvider('_event_media_') }
                }

                //Detectar Sticker
                if (messageCtx.message?.stickerMessage) {
                    payload = { ...payload, body: utils.generateRefProvider('_event_media_') }
                }

                //Detectar media
                if (messageCtx.message?.imageMessage) {
                    payload = { ...payload, body: utils.generateRefProvider('_event_media_') }
                }

                //Detectar file
                if (messageCtx.message?.documentMessage) {
                    payload = { ...payload, body: utils.generateRefProvider('_event_document_') }
                }

                //Detectar voice note
                if (messageCtx.message?.audioMessage) {
                    payload = { ...payload, body: utils.generateRefProvider('_event_voice_note_') }
                }

                if (payload.from === 'status@broadcast') return

                // if (payload?.key?.fromMe) return
                if (!baileyIsValidNumber(payload.from)) {
                    return
                }

                const btnCtx = payload?.message?.buttonsResponseMessage?.selectedDisplayText
                if (btnCtx) payload.body = btnCtx

                const listRowId = payload?.message?.listResponseMessage?.title
                if (listRowId) payload.body = listRowId

                payload.from = baileyCleanNumber(payload.from, true)
                this.emit('message', payload)
            },
        },
        {
            event: 'messages.update',
            func: async (message) => {
                for (const { key, update } of message) {
                    if (update.pollUpdates) {
                        const pollCreation = await this.getMessage(key)
                        if (pollCreation) {
                            const pollMessage = getAggregateVotesInPollMessage({
                                message: pollCreation,
                                pollUpdates: update.pollUpdates,
                            })
                            const [messageCtx] = message

                            const messageOriginalKey = messageCtx?.update?.pollUpdates[0]?.pollUpdateMessageKey
                            const messageOriginal = await this.store?.loadMessage(
                                messageOriginalKey.remoteJid,
                                messageOriginalKey.id
                            )

                            const payload = {
                                ...messageCtx,
                                body: pollMessage.find((poll) => poll.voters.length > 0)?.name || '',
                                from: baileyCleanNumber(key.remoteJid, true),
                                pushName: messageOriginal?.pushName,
                                broadcast: messageOriginal?.broadcast,
                                messageTimestamp: messageOriginal?.messageTimestamp,
                                voters: pollCreation,
                                type: 'poll',
                            }
                            this.emit('message', payload)
                        }
                    }
                }
            },
        },
    ]

    /**
     * @param {string} number
     * @param {string} message
     * @example await sendMessage('+XXXXXXXXXXX', 'https://dominio.com/imagen.jpg' | 'img/imagen.jpg')
     */

    sendMedia = async (number: string, imageUrl: string, text: string) => {
        const fileDownloaded = await utils.generalDownload(imageUrl)
        const mimeType = mime.lookup(fileDownloaded)
        if (`${mimeType}`.includes('image')) return this.sendImage(number, fileDownloaded, text)
        if (`${mimeType}`.includes('video')) return this.sendVideo(number, fileDownloaded, text)
        if (`${mimeType}`.includes('audio')) {
            const fileOpus = await utils.convertAudio(fileDownloaded)
            return this.sendAudio(number, fileOpus)
        }
        return this.sendFile(number, fileDownloaded)
    }

    /**
     * Enviar imagen
     * @param {*} number
     * @param {*} imageUrl
     * @param {*} text
     * @returns
     */
    sendImage = async (number: string, filePath: string, text: any) => {
        const payload: AnyMediaMessageContent = {
            image: { url: filePath },
            caption: text,
        }
        return this.vendor.sendMessage(number, payload)
    }

    /**
     * Enviar video
     * @param {*} number
     * @param {*} imageUrl
     * @param {*} text
     * @returns
     */
    sendVideo = async (number: string, filePath: PathOrFileDescriptor, text: any) => {
        const payload: AnyMediaMessageContent = {
            video: readFileSync(filePath),
            caption: text,
            gifPlayback: this.globalVendorArgs.gifPlayback,
        }
        return this.vendor.sendMessage(number, payload)
    }

    /**
     * Enviar audio
     * @alpha
     * @param {string} number
     * @param {string} message
     * @param {boolean} voiceNote optional
     * @example await sendMessage('+XXXXXXXXXXX', 'audio.mp3')
     */

    sendAudio = async (number: string, audioUrl: string) => {
        const payload: AnyMediaMessageContent = {
            audio: { url: audioUrl },
            ptt: true,
        }
        return this.vendor.sendMessage(number, payload)
    }

    /**
     *
     * @param {string} number
     * @param {string} message
     * @returns
     */
    sendText = async (number: string, message: string) => {
        const payload: AnyMessageContent = { text: message }
        return this.vendor.sendMessage(number, payload)
    }

    /**
     *
     * @param {string} number
     * @param {string} filePath
     * @example await sendMessage('+XXXXXXXXXXX', './document/file.pdf')
     */

    sendFile = async (number: string, filePath: string) => {
        const mimeType = mime.lookup(filePath)
        const fileName = basename(filePath)

        const payload: AnyMessageContent = {
            document: { url: filePath },
            mimetype: `${mimeType}`,
            fileName: fileName,
        }

        return this.vendor.sendMessage(number, payload)
    }

    /**
     * @deprecated Buttons are not available in this provider, please use sendButtons instead
     * @private
     * @param {string} number
     * @param {string} text
     * @param {string} footer
     * @param {Array} buttons
     * @example await sendMessage("+XXXXXXXXXXX", "Your Text", "Your Footer", [{"buttonId": "id", "buttonText": {"displayText": "Button"}, "type": 1}])
     */

    sendButtons = async (number: string, text: string, buttons: Button[]) => {
        this.emit('notice', {
            title: 'DEPRECATED',
            instructions: [
                `Currently sending buttons is not available with this provider`,
                `this function is available with Meta or Twilio`,
            ],
        })
        const numberClean = baileyCleanNumber(number)
        const templateButtons = buttons.map((btn: { body }, i: any) => ({
            buttonId: `id-btn-${i}`,
            buttonText: { displayText: btn.body },
            type: 1,
        }))

        const buttonMessage = {
            text,
            footer: '',
            buttons: templateButtons,
            headerType: 1,
        }

        return this.vendor.sendMessage(numberClean, buttonMessage)
    }

    /**
     *
     * @param {string} number
     * @param {string} text
     * @param {string} footer
     * @param {Array} poll
     * @example await sendMessage("+XXXXXXXXXXX", { poll: { "name": "You accept terms", "values": [ "Yes", "Not"], "selectableCount": 1 })
     */

    sendPoll = async (numberIn: string, text: string, poll: { options: string[]; multiselect: any }) => {
        const numberClean = baileyCleanNumber(numberIn)

        if (poll.options.length < 2) return false

        const pollMessage: PollMessageOptions = {
            name: text,
            values: poll.options,
            selectableCount: poll?.multiselect === undefined ? 1 : poll?.multiselect ? 1 : 0,
        }
        return this.vendor.sendMessage(numberClean, {
            poll: pollMessage,
        })
    }

    /**
     * TODO: Necesita terminar de implementar el sendMedia y sendButton guiarse:
     * https://github.com/leifermendez/bot-whatsapp/blob/4e0fcbd8347f8a430adb43351b5415098a5d10df/packages/provider/src/web-whatsapp/index.js#L165
     * @param {string} number
     * @param {string} message
     * @example await sendMessage('+XXXXXXXXXXX', 'Hello World')
     */

    sendMessage = async (numberIn: string, message: string, options?: SendOptions): Promise<any> => {
        options = { ...options, ...options['options'] }
        const number = baileyCleanNumber(`${numberIn}`)
        if (options.buttons?.length) return this.sendButtons(number, message, options.buttons)
        if (options.media) return this.sendMedia(number, options.media, message)
        return this.sendText(number, message)
    }

    /**
     * @param {string} remoteJid
     * @param {string} latitude
     * @param {string} longitude
     * @param {any} messages
     * @example await sendLocation("xxxxxxxxxxx@c.us" || "xxxxxxxxxxxxxxxxxx@g.us", "xx.xxxx", "xx.xxxx", messages)
     */

    sendLocation = async (remoteJid: string, latitude: any, longitude: any, messages: any = null) => {
        await this.vendor.sendMessage(
            remoteJid,
            {
                location: {
                    degreesLatitude: latitude,
                    degreesLongitude: longitude,
                },
            },
            { quoted: messages }
        )

        return { status: 'success' }
    }

    /**
     * @param {string} remoteJid
     * @param {string} contactNumber
     * @param {string} displayName
     * @param {any} messages - optional
     * @example await sendContact("xxxxxxxxxxx@c.us" || "xxxxxxxxxxxxxxxxxx@g.us", "+xxxxxxxxxxx", "Robin Smith", messages)
     */

    sendContact = async (
        remoteJid: any,
        contactNumber: { replaceAll: (arg0: string, arg1: string) => any },
        displayName: any,
        messages: any = null
    ) => {
        const cleanContactNumber = contactNumber.replaceAll(' ', '')
        const waid = cleanContactNumber.replace('+', '')

        const vcard =
            'BEGIN:VCARD\n' +
            'VERSION:3.0\n' +
            `FN:${displayName}\n` +
            'ORG:Ashoka Uni;\n' +
            `TEL;type=CELL;type=VOICE;waid=${waid}:${cleanContactNumber}\n` +
            'END:VCARD'

        await this.vendor.sendMessage(
            remoteJid,
            {
                contacts: {
                    displayName: '.',
                    contacts: [{ vcard }],
                },
            },
            { quoted: messages }
        )

        return { status: 'success' }
    }

    /**
     * @param {string} remoteJid
     * @param {string} WAPresence
     * @example await sendPresenceUpdate("xxxxxxxxxxx@c.us" || "xxxxxxxxxxxxxxxxxx@g.us", "recording")
     */
    sendPresenceUpdate = async (remoteJid: any, WAPresence: any) => {
        await this.vendor.sendPresenceUpdate(WAPresence, remoteJid)
    }

    /**
     * @param {string} remoteJid
     * @param {string} url
     * @param {object} stickerOptions
     * @param {any} messages - optional
     * @example await sendSticker("xxxxxxxxxxx@c.us" || "xxxxxxxxxxxxxxxxxx@g.us", "https://dn/image.png" || "https://dn/image.gif" || "https://dn/image.mp4", {pack: 'User', author: 'Me'} messages)
     */

    sendSticker = async (
        remoteJid: any,
        url: string | Buffer,
        stickerOptions: Partial<IStickerOptions>,
        messages: any = null
    ) => {
        const sticker = new Sticker(url, {
            ...stickerOptions,
            quality: 50,
            type: 'crop',
        })

        const buffer = await sticker.toMessage()

        await this.vendor.sendMessage(remoteJid, buffer, { quoted: messages })
    }

    private getMimeType = (ctx: WAMessage): string | undefined => {
        const { message } = ctx
        if (!message) return undefined

        const { imageMessage, videoMessage, documentMessage, audioMessage } = message
        return imageMessage?.mimetype ?? audioMessage?.mimetype ?? videoMessage?.mimetype ?? documentMessage?.mimetype
    }

    private generateFileName = (extension: string): string => `file-${Date.now()}.${extension}`

    /**
     * Return Path absolute
     * @param ctx
     * @param options
     * @returns
     */
    saveFile = async (ctx: Partial<WAMessage & BotContext>, options?: { path: string }): Promise<string> => {
        const mimeType = this.getMimeType(ctx as WAMessage)
        if (!mimeType) throw new Error('MIME type not found')
        const extension = mime.extension(mimeType) as string
        const buffer = await downloadMediaMessage(ctx as WAMessage, 'buffer', {})
        const fileName = this.generateFileName(extension)

        const pathFile = join(options?.path ?? tmpdir(), fileName)
        await writeFile(pathFile, buffer)
        return resolve(pathFile)
    }
}

export { BaileysProvider }<|MERGE_RESOLUTION|>--- conflicted
+++ resolved
@@ -164,16 +164,7 @@
 
                     if (statusCode === DisconnectReason.loggedOut) {
                         const PATH_BASE = join(process.cwd(), NAME_DIR_SESSION)
-<<<<<<< HEAD
-                        await rimraf(PATH_BASE, {
-                            retryDelay: 1000,
-                            maxRetries: 10,
-                            preserveRoot: true,
-                            signal: new AbortController().signal,
-                        }).catch((err) => console.error(err?.message))
-=======
                         await emptyDirSessions(PATH_BASE)
->>>>>>> e5a8cd0b
                         this.initVendor().then((v) => this.listenOnEvents(v))
                         return
                     }
