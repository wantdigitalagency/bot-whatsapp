{
<<<<<<< HEAD
  "name": "@builderbot/provider-baileys",
  "version": "1.0.23-alpha.0",
  "description": "Now I’m the model of a modern major general / The venerated Virginian veteran whose men are all / Lining up, to put me up on a pedestal / Writin’ letters to relatives / Embellishin’ my elegance and eloquence / But the elephant is in the room / The truth is in ya face when ya hear the British cannons go / BOOM",
  "keywords": [],
  "author": "Leifer Mendez <leifer33@gmail.com>",
  "license": "ISC",
  "main": "dist/index.cjs",
  "types": "dist/index.d.ts",
  "type": "module",
  "scripts": {
    "build": "rimraf dist && rollup --config",
    "test": "jest",
    "test:coverage": "jest --watchAll --coverage"
  },
  "files": [
    "./dist/"
  ],
  "directories": {
    "src": "src",
    "test": "__tests__"
  },
  "repository": {
    "type": "git",
    "url": "git+https://github.com/codigoencasa/bot-whatsapp.git"
  },
  "bugs": {
    "url": "https://github.com/codigoencasa/bot-whatsapp/issues"
  },
  "homepage": "https://github.com/codigoencasa/bot-whatsapp#readme",
  "devDependencies": {
    "@builderbot/bot": "^1.0.23-alpha.0",
    "@hapi/boom": "^10.0.1",
    "@jest/globals": "^29.7.0",
    "@rollup/plugin-commonjs": "^25.0.7",
    "@rollup/plugin-json": "^6.1.0",
    "@rollup/plugin-node-resolve": "^15.2.3",
    "@types/cors": "^2.8.17",
    "@types/jest": "^29.5.12",
    "@types/mime-types": "^2.1.4",
    "@types/node": "^20.11.0",
    "@types/qr-image": "^3.2.9",
    "@types/sinon": "^17.0.3",
    "body-parser": "^1.20.2",
    "cors": "^2.8.5",
    "jest": "^29.7.0",
    "mime-types": "^2.1.35",
    "pino": "^7.11.0",
    "polka": "^0.5.2",
    "qr-image": "^3.2.0",
    "rimraf": "^5.0.5",
    "rollup-plugin-typescript2": "^0.36.0",
    "sinon": "^17.0.1",
    "ts-jest": "^29.1.2",
    "ts-node": "^10.9.2",
    "wa-sticker-formatter": "^4.4.4"
  },
  "dependencies": {
    "@ffmpeg-installer/ffmpeg": "^1.1.0",
    "@types/polka": "^0.5.7",
    "@whiskeysockets/baileys": "^6.6.0",
    "fluent-ffmpeg": "^2.1.2"
  },
  "gitHead": "f21e49621dffad2a1226aecea535668016f07b14"
=======
    "name": "@builderbot/provider-baileys",
    "version": "1.0.26-alpha.0",
    "description": "Now I’m the model of a modern major general / The venerated Virginian veteran whose men are all / Lining up, to put me up on a pedestal / Writin’ letters to relatives / Embellishin’ my elegance and eloquence / But the elephant is in the room / The truth is in ya face when ya hear the British cannons go / BOOM",
    "keywords": [],
    "author": "Leifer Mendez <leifer33@gmail.com>",
    "license": "ISC",
    "main": "dist/index.cjs",
    "types": "dist/index.d.ts",
    "type": "module",
    "scripts": {
        "build": "rimraf dist && rollup --config",
        "test": "npx uvu -r tsm ./__tests__",
        "test:coverage": "npx c8 npm run test"
    },
    "files": [
        "./dist/"
    ],
    "directories": {
        "src": "src",
        "test": "__tests__"
    },
    "repository": {
        "type": "git",
        "url": "git+https://github.com/codigoencasa/bot-whatsapp.git"
    },
    "bugs": {
        "url": "https://github.com/codigoencasa/bot-whatsapp/issues"
    },
    "homepage": "https://github.com/codigoencasa/bot-whatsapp#readme",
    "devDependencies": {
        "@builderbot/bot": "^1.0.26-alpha.0",
        "@hapi/boom": "^10.0.1",
        "@rollup/plugin-commonjs": "^25.0.7",
        "@rollup/plugin-json": "^6.1.0",
        "@rollup/plugin-node-resolve": "^15.2.3",
        "@types/cors": "^2.8.17",
        "@types/mime-types": "^2.1.4",
        "@types/node": "^20.11.0",
        "@types/qr-image": "^3.2.9",
        "@types/sinon": "^17.0.3",
        "body-parser": "^1.20.2",
        "cors": "^2.8.5",
        "mime-types": "^2.1.35",
        "pino": "^7.11.0",
        "polka": "^0.5.2",
        "qr-image": "^3.2.0",
        "rimraf": "^5.0.5",
        "rollup-plugin-typescript2": "^0.36.0",
        "sinon": "^17.0.1",
        "wa-sticker-formatter": "^4.4.4"
    },
    "dependencies": {
        "@ffmpeg-installer/ffmpeg": "^1.1.0",
        "@types/polka": "^0.5.7",
        "@whiskeysockets/baileys": "^6.6.0",
        "fluent-ffmpeg": "^2.1.2",
        "link-preview-js": "^3.0.5"
    },
    "gitHead": "f21e49621dffad2a1226aecea535668016f07b14"
>>>>>>> 16fe2307
}<|MERGE_RESOLUTION|>--- conflicted
+++ resolved
@@ -1,7 +1,6 @@
 {
-<<<<<<< HEAD
   "name": "@builderbot/provider-baileys",
-  "version": "1.0.23-alpha.0",
+  "version": "1.0.26-alpha.0",
   "description": "Now I’m the model of a modern major general / The venerated Virginian veteran whose men are all / Lining up, to put me up on a pedestal / Writin’ letters to relatives / Embellishin’ my elegance and eloquence / But the elephant is in the room / The truth is in ya face when ya hear the British cannons go / BOOM",
   "keywords": [],
   "author": "Leifer Mendez <leifer33@gmail.com>",
@@ -12,7 +11,8 @@
   "scripts": {
     "build": "rimraf dist && rollup --config",
     "test": "jest",
-    "test:coverage": "jest --watchAll --coverage"
+    "test:coverage": "jest --coverage",
+    "test:watch": "jest --watchAll --coverage"
   },
   "files": [
     "./dist/"
@@ -63,65 +63,4 @@
     "fluent-ffmpeg": "^2.1.2"
   },
   "gitHead": "f21e49621dffad2a1226aecea535668016f07b14"
-=======
-    "name": "@builderbot/provider-baileys",
-    "version": "1.0.26-alpha.0",
-    "description": "Now I’m the model of a modern major general / The venerated Virginian veteran whose men are all / Lining up, to put me up on a pedestal / Writin’ letters to relatives / Embellishin’ my elegance and eloquence / But the elephant is in the room / The truth is in ya face when ya hear the British cannons go / BOOM",
-    "keywords": [],
-    "author": "Leifer Mendez <leifer33@gmail.com>",
-    "license": "ISC",
-    "main": "dist/index.cjs",
-    "types": "dist/index.d.ts",
-    "type": "module",
-    "scripts": {
-        "build": "rimraf dist && rollup --config",
-        "test": "npx uvu -r tsm ./__tests__",
-        "test:coverage": "npx c8 npm run test"
-    },
-    "files": [
-        "./dist/"
-    ],
-    "directories": {
-        "src": "src",
-        "test": "__tests__"
-    },
-    "repository": {
-        "type": "git",
-        "url": "git+https://github.com/codigoencasa/bot-whatsapp.git"
-    },
-    "bugs": {
-        "url": "https://github.com/codigoencasa/bot-whatsapp/issues"
-    },
-    "homepage": "https://github.com/codigoencasa/bot-whatsapp#readme",
-    "devDependencies": {
-        "@builderbot/bot": "^1.0.26-alpha.0",
-        "@hapi/boom": "^10.0.1",
-        "@rollup/plugin-commonjs": "^25.0.7",
-        "@rollup/plugin-json": "^6.1.0",
-        "@rollup/plugin-node-resolve": "^15.2.3",
-        "@types/cors": "^2.8.17",
-        "@types/mime-types": "^2.1.4",
-        "@types/node": "^20.11.0",
-        "@types/qr-image": "^3.2.9",
-        "@types/sinon": "^17.0.3",
-        "body-parser": "^1.20.2",
-        "cors": "^2.8.5",
-        "mime-types": "^2.1.35",
-        "pino": "^7.11.0",
-        "polka": "^0.5.2",
-        "qr-image": "^3.2.0",
-        "rimraf": "^5.0.5",
-        "rollup-plugin-typescript2": "^0.36.0",
-        "sinon": "^17.0.1",
-        "wa-sticker-formatter": "^4.4.4"
-    },
-    "dependencies": {
-        "@ffmpeg-installer/ffmpeg": "^1.1.0",
-        "@types/polka": "^0.5.7",
-        "@whiskeysockets/baileys": "^6.6.0",
-        "fluent-ffmpeg": "^2.1.2",
-        "link-preview-js": "^3.0.5"
-    },
-    "gitHead": "f21e49621dffad2a1226aecea535668016f07b14"
->>>>>>> 16fe2307
 }