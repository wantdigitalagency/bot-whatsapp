const banner = require('../../config/banner.rollup.json')
const commonjs = require('@rollup/plugin-commonjs')
const { join } = require('path')

module.exports = [
    {
        input: join(__dirname, 'src', 'mock', 'index.js'),
        output: {
            banner: banner['banner.output'].join(''),
            file: join(__dirname, 'lib', 'mock', 'index.cjs'),
            format: 'cjs',
        },
        plugins: [commonjs()],
    },
    {
        input: join(__dirname, 'src', 'mongo', 'index.js'),
        output: {
            banner: banner['banner.output'].join(''),
            file: join(__dirname, 'lib', 'mongo', 'index.cjs'),
            format: 'cjs',
        },
        plugins: [commonjs()],
    },
    {
<<<<<<< HEAD
        input: join(__dirname, 'src', 'json-file', 'index.js'),
        output: {
            banner: banner['banner.output'].join(''),
            file: join(__dirname, 'lib', 'json-file', 'index.cjs'),
=======
        input: join(__dirname, 'src', 'mysql', 'index.js'),
        output: {
            banner: banner['banner.output'].join(''),
            file: join(__dirname, 'lib', 'mysql', 'index.cjs'),
>>>>>>> 520145bf
            format: 'cjs',
        },
        plugins: [commonjs()],
    },
]<|MERGE_RESOLUTION|>--- conflicted
+++ resolved
@@ -22,18 +22,19 @@
         plugins: [commonjs()],
     },
     {
-<<<<<<< HEAD
+        input: join(__dirname, 'src', 'mysql', 'index.js'),
+        output: {
+            banner: banner['banner.output'].join(''),
+            file: join(__dirname, 'lib', 'mysql', 'index.cjs'),
+            format: 'cjs',
+        },
+        plugins: [commonjs()],
+    },
+    {
         input: join(__dirname, 'src', 'json-file', 'index.js'),
         output: {
             banner: banner['banner.output'].join(''),
             file: join(__dirname, 'lib', 'json-file', 'index.cjs'),
-=======
-        input: join(__dirname, 'src', 'mysql', 'index.js'),
-        output: {
-            banner: banner['banner.output'].join(''),
-            file: join(__dirname, 'lib', 'mysql', 'index.cjs'),
->>>>>>> 520145bf
-            format: 'cjs',
         },
         plugins: [commonjs()],
     },
