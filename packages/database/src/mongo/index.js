--- conflicted
+++ resolved
@@ -29,16 +29,13 @@
     }
 
     save = async (ctx) => {
-<<<<<<< HEAD
+
         const ctxWithDate = {
             ...ctx,
             date: new Date(),
         }
+        await this.db.collection('history').insertOne(ctxWithDate)
 
-        await this.db.collection('history').insertOne(ctxWithDate)
-=======
-        await this.db.collection('history').insertOne(ctx)
->>>>>>> abf42ba4
         this.listHistory.push(ctx)
     }
 }
