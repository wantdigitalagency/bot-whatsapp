--- conflicted
+++ resolved
@@ -10,19 +10,13 @@
     "dependencies": {
         "dotenv": "^16.0.3",
         "mongodb": "^4.11.0",
-<<<<<<< HEAD
-        "stormdb": "^0.6.0"
-=======
+        "stormdb": "^0.6.0",
         "mysql2": "^2.3.3"
->>>>>>> 520145bf
     },
     "exports": {
         "./mock": "./lib/mock/index.cjs",
         "./mongo": "./lib/mongo/index.cjs",
-<<<<<<< HEAD
-        "./json-file": "./lib/json-file/index.cjs"
-=======
+        "./json-file": "./lib/json-file/index.cjs",
         "./mysql": "./lib/mysql/index.cjs"
->>>>>>> 520145bf
     }
 }