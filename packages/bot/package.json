--- conflicted
+++ resolved
@@ -1,10 +1,6 @@
 {
     "name": "@bot-whatsapp/bot",
-<<<<<<< HEAD
-    "version": "0.0.86-alpha.0",
-=======
-    "version": "0.0.89-alpha.0",
->>>>>>> f6114aff
+    "version": "0.0.91-alpha.0",
     "description": "",
     "main": "./lib/bundle.bot.cjs",
     "scripts": {
