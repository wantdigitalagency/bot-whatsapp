const { toSerialize } = require('./methods/toSerialize')
const { flatObject } = require('../utils/flattener')

class FlowClass {
    allCallbacks = []
    flowSerialize = []
    flowRaw = []
    constructor(_flow) {
        if (!Array.isArray(_flow)) throw new Error('Esto debe ser un ARRAY')
        this.flowRaw = _flow

        this.allCallbacks = flatObject(_flow)

        const mergeToJsonSerialize = Object.keys(_flow)
            .map((indexObjectFlow) => _flow[indexObjectFlow].toJson())
            .flat(2)

        this.flowSerialize = toSerialize(mergeToJsonSerialize)
    }

    find = (keyOrWord, symbol = false, overFlow = null) => {
        keyOrWord = `${keyOrWord}`
        let capture = false
        let messages = []
        let refSymbol = null
        overFlow = overFlow ?? this.flowSerialize

        const mapSensitive = (str, mapOptions = { sensitive: false, regex: false }) => {
<<<<<<< HEAD
            if (mapOptions.regex) return new Function(`return ${str}`)();
            const regexSensitive = mapOptions.sensitive ? 'g' : 'i'
=======
            if (mapOptions.regex) return new RegExp(str)
            const regexSensitive = mapOptions.sensitive ? 'g' : 'gi'
>>>>>>> 85be5c0a
            if (Array.isArray(str)) {
                const patterns = mapOptions.sensitive ? str.map((item) => `\\b${item}\\b`) : str
                return new RegExp(patterns.join('|'), regexSensitive)
            }
            const pattern = mapOptions.sensitive ? `\\b${str}\\b` : str
            return new RegExp(pattern, regexSensitive)
        }

        const findIn = (keyOrWord, symbol = false, flow = overFlow) => {
            capture = refSymbol?.options?.capture || false
            if (capture) return messages

            if (symbol) {
                refSymbol = flow.find((c) => c.keyword === keyOrWord)
                if (refSymbol?.answer) messages.push(refSymbol)
                if (refSymbol?.ref) findIn(refSymbol.ref, true)
            } else {
                refSymbol = flow.find((c) => {
                    const sensitive = c?.options?.sensitive || false
                    const regex = c?.options?.regex || false
                    return mapSensitive(c.keyword, { sensitive, regex }).test(keyOrWord)
                })
                if (refSymbol?.ref) findIn(refSymbol.ref, true)
                return messages
            }
        }
        findIn(keyOrWord, symbol)
        return messages
    }

    findBySerialize = (refSerialize) => this.flowSerialize.find((r) => r.refSerialize === refSerialize)

    findIndexByRef = (ref) => this.flowSerialize.findIndex((r) => r.ref === ref)

    findSerializeByRef = (ref) => this.flowSerialize.find((r) => r.ref === ref)

    getRefToContinueChild = (keyword) => {
        try {
            const flowChilds = this.flowSerialize
                .reduce((acc, cur) => {
                    const merge = [...acc, cur?.options?.nested].flat(2)
                    return merge
                }, [])
                .filter((i) => !!i && i?.refSerialize === keyword)
                .shift()

            return flowChilds
        } catch (e) {
            return undefined
        }
    }

    getFlowsChild = () => {
        try {
            const flowChilds = this.flowSerialize
                .reduce((acc, cur) => {
                    const merge = [...acc, cur?.options?.nested].flat(2)
                    return merge
                }, [])
                .filter((i) => !!i)

            return flowChilds
        } catch (e) {
            return []
        }
    }
}

module.exports = FlowClass<|MERGE_RESOLUTION|>--- conflicted
+++ resolved
@@ -26,13 +26,10 @@
         overFlow = overFlow ?? this.flowSerialize
 
         const mapSensitive = (str, mapOptions = { sensitive: false, regex: false }) => {
-<<<<<<< HEAD
+
             if (mapOptions.regex) return new Function(`return ${str}`)();
             const regexSensitive = mapOptions.sensitive ? 'g' : 'i'
-=======
-            if (mapOptions.regex) return new RegExp(str)
-            const regexSensitive = mapOptions.sensitive ? 'g' : 'gi'
->>>>>>> 85be5c0a
+
             if (Array.isArray(str)) {
                 const patterns = mapOptions.sensitive ? str.map((item) => `\\b${item}\\b`) : str
                 return new RegExp(patterns.join('|'), regexSensitive)
