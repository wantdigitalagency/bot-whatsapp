--- conflicted
+++ resolved
@@ -139,24 +139,6 @@
             return Promise.all(queue)
         }
 
-<<<<<<< HEAD
-        // 📄 [options: fallBack]: esta funcion se encarga de repetir el ultimo mensaje
-        const fallBack = async (next = false, message = null) => {
-            QueuePrincipal.queue = []
-            if (next) return continueFlow()
-            delete prevMsg._id;
-            return this.sendProviderAndSave(from, {
-                ...prevMsg,
-                answer:
-                    typeof message === 'string'
-                        ? message
-                        : message?.body ?? prevMsg.answer,
-                options: {
-                    ...prevMsg.options,
-                    buttons: message?.buttons ?? prevMsg.options?.buttons,
-                },
-            })
-=======
         const continueFlow = async () => {
             const currentPrev = await this.databaseClass.getPrevByNumber(from)
             const nextFlow = (await this.flowClass.find(refToContinue?.ref, true)) ?? []
@@ -175,7 +157,6 @@
                 await sendFlow(filterNextFlow, from, { prev: undefined })
                 return
             }
->>>>>>> 3d4c8b95
         }
         // 📄 [options: fallBack]: esta funcion se encarga de repetir el ultimo mensaje
         const fallBack =
